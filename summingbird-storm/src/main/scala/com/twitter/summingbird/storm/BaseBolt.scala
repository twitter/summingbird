/*
Copyright 2013 Twitter, Inc.

Licensed under the Apache License, Version 2.0 (the "License");
you may not use this file except in compliance with the License.
You may obtain a copy of the License at

http://www.apache.org/licenses/LICENSE-2.0

Unless required by applicable law or agreed to in writing, software
distributed under the License is distributed on an "AS IS" BASIS,
WITHOUT WARRANTIES OR CONDITIONS OF ANY KIND, either express or implied.
See the License for the specific language governing permissions and
limitations under the License.
*/

package com.twitter.summingbird.storm

import scala.util.{Try, Success, Failure}

import backtype.storm.task.{ OutputCollector, TopologyContext }
import backtype.storm.topology.IRichBolt
import backtype.storm.topology.OutputFieldsDeclarer
<<<<<<< HEAD
import backtype.storm.tuple.{Tuple, TupleImpl}
=======
import backtype.storm.tuple.{Tuple, TupleImpl, Fields}

>>>>>>> 2ca2c468
import java.util.{ Map => JMap }

import com.twitter.summingbird.batch.Timestamp
import com.twitter.summingbird.storm.option.{AnchorTuples, MaxWaitingFutures}
import com.twitter.summingbird.online.executor.OperationContainer
import com.twitter.summingbird.online.executor.InputState

import scala.collection.JavaConverters._

import java.util.{List => JList}
import org.slf4j.{LoggerFactory, Logger}

<<<<<<< HEAD
trait Executor[I,O,S] {
  def decoder: StormTupleInjection[I]
  def encoder: StormTupleInjection[O]
  def execute(inputState: InputState[S], data: Option[(Timestamp, I)]): TraversableOnce[(List[InputState[S]], Try[TraversableOnce[(Timestamp, O)]])]
  def init = {}
  def cleanup = {}
}
=======

>>>>>>> 2ca2c468

/**
 *
 * @author Oscar Boykin
 * @author Sam Ritchie
 * @author Ashu Singhal
 */
case class BaseBolt[I,O](metrics: () => TraversableOnce[StormMetric[_]],
  anchorTuples: AnchorTuples,
  hasDependants: Boolean,
<<<<<<< HEAD
  executor: Executor[I, O, Tuple]
=======
  executor: OperationContainer[I, O, Tuple, JList[AnyRef]]
>>>>>>> 2ca2c468
  ) extends IRichBolt {


  @transient protected lazy val logger: Logger =
    LoggerFactory.getLogger(getClass)

  private var collector: OutputCollector = null


  protected def logError(message: String, err: Throwable) {
    collector.reportError(err)
    logger.error(message, err)
  }

 private def fail(inputs: List[InputState[Tuple]], error: Throwable): Unit = {
<<<<<<< HEAD
=======
    executor.notifyFailure(inputs, error)
>>>>>>> 2ca2c468
    inputs.foreach(_.fail(collector.fail(_)))
    logError("Storm DAG of: %d tuples failed".format(inputs.size), error)
  }


  override def execute(tuple: Tuple) = {
<<<<<<< HEAD
    val wrappedTuple = TupleWrapper(tuple)
=======
    val wrappedTuple = InputState(tuple)
>>>>>>> 2ca2c468
    /**
     * System ticks come with a fixed stream id
     */
    val curResults = if(!tuple.getSourceStreamId.equals("__tick")) {
<<<<<<< HEAD
      val tsIn = decoder.invert(tuple.getValues).get // Failing to decode here is an ERROR
=======
      val tsIn = executor.decoder.invert(tuple.getValues).get // Failing to decode here is an ERROR
>>>>>>> 2ca2c468
      // Don't hold on to the input values
      clearValues(tuple)
      executor.execute(wrappedTuple, Some(tsIn))
    } else {
      executor.execute(wrappedTuple, None)
    }
    curResults.foreach{ case (tups, res) =>
      res match {
<<<<<<< HEAD
        case Return(outs) => finish(tups, outs)
        case Throw(t) => fail(tups, t)
=======
        case Success(outs) => finish(tups, outs)
        case Failure(t) => fail(tups, t)
>>>>>>> 2ca2c468
      }
    }
  }

  private def finish(inputs: List[InputState[Tuple]], results: TraversableOnce[(Timestamp, O)]) {
    var emitCount = 0
    if(hasDependants) {
      if(anchorTuples.anchor) {
        results.foreach { result =>
          collector.emit(inputs.map(_.state).asJava, executor.encoder(result))
          emitCount += 1
        }
      }
      else { // don't anchor
        results.foreach { result =>
          collector.emit(executor.encoder(result))
          emitCount += 1
        }
      }
    }
    // Always ack a tuple on completion:
    inputs.foreach(_.ack(collector.ack(_)))

    logger.debug("bolt finished processed {} linked tuples, emitted: {}", inputs.size, emitCount)
  }

  override def prepare(conf: JMap[_,_], context: TopologyContext, oc: OutputCollector) {
    collector = oc
    metrics().foreach { _.register(context) }
<<<<<<< HEAD
    execute.init
=======
    executor.init
>>>>>>> 2ca2c468
  }

  override def declareOutputFields(declarer: OutputFieldsDeclarer) {
    if(hasDependants) { declarer.declare(new Fields(executor.encoder.fields.asJava)) }
  }

  override val getComponentConfiguration = null

  override def cleanup {
<<<<<<< HEAD
    execute.cleanup
=======
    executor.cleanup
>>>>>>> 2ca2c468
  }

    /** This is clearly not safe, but done to deal with GC issues since
   * storm keeps references to values
   */
  private lazy val valuesField = {
    val tupleClass = classOf[TupleImpl]
    val vf = tupleClass.getDeclaredField("values")
    vf.setAccessible(true)
    vf
  }

  private def clearValues(t: Tuple): Unit = {
    valuesField.set(t, null)
  }
}<|MERGE_RESOLUTION|>--- conflicted
+++ resolved
@@ -21,12 +21,8 @@
 import backtype.storm.task.{ OutputCollector, TopologyContext }
 import backtype.storm.topology.IRichBolt
 import backtype.storm.topology.OutputFieldsDeclarer
-<<<<<<< HEAD
-import backtype.storm.tuple.{Tuple, TupleImpl}
-=======
 import backtype.storm.tuple.{Tuple, TupleImpl, Fields}
 
->>>>>>> 2ca2c468
 import java.util.{ Map => JMap }
 
 import com.twitter.summingbird.batch.Timestamp
@@ -39,18 +35,6 @@
 import java.util.{List => JList}
 import org.slf4j.{LoggerFactory, Logger}
 
-<<<<<<< HEAD
-trait Executor[I,O,S] {
-  def decoder: StormTupleInjection[I]
-  def encoder: StormTupleInjection[O]
-  def execute(inputState: InputState[S], data: Option[(Timestamp, I)]): TraversableOnce[(List[InputState[S]], Try[TraversableOnce[(Timestamp, O)]])]
-  def init = {}
-  def cleanup = {}
-}
-=======
-
->>>>>>> 2ca2c468
-
 /**
  *
  * @author Oscar Boykin
@@ -60,11 +44,7 @@
 case class BaseBolt[I,O](metrics: () => TraversableOnce[StormMetric[_]],
   anchorTuples: AnchorTuples,
   hasDependants: Boolean,
-<<<<<<< HEAD
-  executor: Executor[I, O, Tuple]
-=======
   executor: OperationContainer[I, O, Tuple, JList[AnyRef]]
->>>>>>> 2ca2c468
   ) extends IRichBolt {
 
 
@@ -80,30 +60,20 @@
   }
 
  private def fail(inputs: List[InputState[Tuple]], error: Throwable): Unit = {
-<<<<<<< HEAD
-=======
     executor.notifyFailure(inputs, error)
->>>>>>> 2ca2c468
     inputs.foreach(_.fail(collector.fail(_)))
     logError("Storm DAG of: %d tuples failed".format(inputs.size), error)
   }
 
 
   override def execute(tuple: Tuple) = {
-<<<<<<< HEAD
-    val wrappedTuple = TupleWrapper(tuple)
-=======
     val wrappedTuple = InputState(tuple)
->>>>>>> 2ca2c468
+
     /**
      * System ticks come with a fixed stream id
      */
     val curResults = if(!tuple.getSourceStreamId.equals("__tick")) {
-<<<<<<< HEAD
-      val tsIn = decoder.invert(tuple.getValues).get // Failing to decode here is an ERROR
-=======
       val tsIn = executor.decoder.invert(tuple.getValues).get // Failing to decode here is an ERROR
->>>>>>> 2ca2c468
       // Don't hold on to the input values
       clearValues(tuple)
       executor.execute(wrappedTuple, Some(tsIn))
@@ -112,13 +82,8 @@
     }
     curResults.foreach{ case (tups, res) =>
       res match {
-<<<<<<< HEAD
-        case Return(outs) => finish(tups, outs)
-        case Throw(t) => fail(tups, t)
-=======
         case Success(outs) => finish(tups, outs)
         case Failure(t) => fail(tups, t)
->>>>>>> 2ca2c468
       }
     }
   }
@@ -148,11 +113,7 @@
   override def prepare(conf: JMap[_,_], context: TopologyContext, oc: OutputCollector) {
     collector = oc
     metrics().foreach { _.register(context) }
-<<<<<<< HEAD
-    execute.init
-=======
     executor.init
->>>>>>> 2ca2c468
   }
 
   override def declareOutputFields(declarer: OutputFieldsDeclarer) {
@@ -162,11 +123,7 @@
   override val getComponentConfiguration = null
 
   override def cleanup {
-<<<<<<< HEAD
-    execute.cleanup
-=======
     executor.cleanup
->>>>>>> 2ca2c468
   }
 
     /** This is clearly not safe, but done to deal with GC issues since
