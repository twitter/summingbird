--- conflicted
+++ resolved
@@ -4,28 +4,14 @@
 import com.twitter.algebird.Semigroup
 import com.twitter.summingbird.online.FutureQueue
 import com.twitter.summingbird.online.executor.KeyValueShards
-<<<<<<< HEAD
-import com.twitter.summingbird.online.option.{
-  SummerBuilder,
-  MaxWaitingFutures,
-  MaxFutureWaitTime,
-  MaxEmitPerExecute
-}
+import com.twitter.summingbird.online.option.{ SummerBuilder, MaxWaitingFutures, MaxFutureWaitTime, MaxEmitPerExecute }
 import com.twitter.algebird.util.summer.{ AsyncSummer, Incrementor }
-import com.twitter.util.{ Await, Duration, Future, Return, Throw, Time }
+import com.twitter.util.{ Future, Return, Throw, Time }
 import java.util.{ List => JList }
-import scala.collection.mutable.{ ListBuffer, Map => MMap, MutableList => MList }
 import scala.collection.{ Map => CMap }
+import scala.collection.mutable.{ Map => MMap }
 import scala.collection.JavaConverters._
 import scala.util.{ Failure, Success }
-=======
-import com.twitter.summingbird.online.option.SummerBuilder
-import com.twitter.algebird.util.summer.{ AsyncSummer, Incrementor }
-import com.twitter.util.{ Await, Future, Time }
-import java.util.{ List => JList }
-import scala.collection.mutable.{ ListBuffer, Map => MMap }
-import scala.collection.JavaConverters._
->>>>>>> c819c018
 
 /**
  *
@@ -41,26 +27,17 @@
     maxEmitPerExec: MaxEmitPerExecute,
     summerShards: KeyValueShards,
     flushExecTimeCounter: Incrementor,
-    executeTimeCounter: Incrementor,
-    failHandler: AnyRef => Unit) extends SpoutOutputCollector(in) {
+    executeTimeCounter: Incrementor) extends SpoutOutputCollector(in) {
 
   private type AggKey = Int
   private type AggValue = CMap[K, V]
+  private type OutputMessageId = Iterator[Object]
   private type OutputTuple = (AggKey, AggValue)
-  private type OutputMessageId = TraversableOnce[Object]
-
-  private type AggKey = Int
-  private type AggValue = Map[K, V]
-  private type OutputMessageId = Iterator[Object]
-  private type OutputTuple = (AggKey, AggValue, OutputMessageId)
 
   // An individual summer is created for each stream of data. This map keeps track of the stream and its corresponding summer.
-<<<<<<< HEAD
-  private val cacheByStreamId = MMap.empty[String, AsyncSummer[(K, (Seq[Object], V)), Map[K, (Seq[Object], V)]]]
+  private val cacheByStreamId = MMap.empty[String, AsyncSummer[(K, (OutputMessageId, V)), Map[K, (OutputMessageId, V)]]]
 
   private val futureQueueByStreamId = MMap.empty[String, FutureQueue[OutputMessageId, OutputTuple]]
-=======
-  private val cacheByStreamId = MMap.empty[String, AsyncSummer[(K, (OutputMessageId, V)), Map[K, (OutputMessageId, V)]]]
 
   implicit val messageIdSg = new Semigroup[OutputMessageId] {
     override def plus(a: OutputMessageId, b: OutputMessageId) = a ++ b
@@ -69,7 +46,6 @@
   }
 
   private def getSummer = summerBuilder.getSummer[K, (OutputMessageId, V)]
->>>>>>> c819c018
 
   /**
    * This method is invoked from the nextTuple() of the spout.
@@ -85,35 +61,21 @@
     flushExecTimeCounter.incrBy(Time.now.inMillis - startTime.inMillis)
   }
 
-<<<<<<< HEAD
-  private def convertToSummerInputFormat(flushedCache: CMap[K, (Seq[Object], V)]): TraversableOnce[(OutputMessageId, Future[OutputTuple])] =
-    flushedCache.groupBy {
-      case (k, _) => summerShards.summerIdFor(k)
-    }.map {
-      case (index: Int, m: CMap[K, (Seq[Object], V)]) =>
-        val messageIds = m.values.flatMap { case (ids, _) => ids }
-        val results = m.mapValues { case (_, v) => v }
-        (messageIds, Future.value((index, results)))
-=======
-  private def convertToSummerInputFormat(flushedCache: Map[K, (OutputMessageId, V)]): TraversableOnce[OutputTuple] =
+  private def convertToSummerInputFormat(flushedCache: CMap[K, (OutputMessageId, V)]): TraversableOnce[(OutputMessageId, Future[OutputTuple])] =
     flushedCache.groupBy {
       case (k, _) => summerShards.summerIdFor(k)
     }.iterator.map {
       case (index, data) =>
         val messageIds = data.values.iterator.flatMap { case (ids, _) => ids }
         val results = data.mapValues { case (_, v) => v }
-        (index, results, messageIds)
->>>>>>> c819c018
+        (messageIds, Future.value((index, results)))
     }
 
   /*
     The method is invoked to handle the flushed cache caused by
     exceeding the memoryLimit, which is called within add method.
    */
-<<<<<<< HEAD
-  private def emitData(
-    tuples: Future[TraversableOnce[(OutputMessageId, Future[OutputTuple])]],
-    streamId: String): JList[Integer] = {
+  private def emitData(tuples: Future[TraversableOnce[(OutputMessageId, Future[OutputTuple])]], streamId: String): JList[Integer] = {
     val startTime = Time.now
     val futureQueue = futureQueueByStreamId.getOrElseUpdate(
       streamId,
@@ -121,37 +83,21 @@
     )
     tuples.respond {
       case Return(iter) => futureQueue.addAll(iter)
-      case Throw(ex) => futureQueue.add(Nil, Future.exception(ex))
+      case Throw(ex) => futureQueue.add(Iterator.empty, Future.exception(ex))
     }
 
     val flushedTups = futureQueue.dequeue(maxEmitPerExec.get)
     val result = new java.util.ArrayList[Integer]()
     flushedTups.foreach {
-      case (messageIds, t) =>
-        t match {
-          case Success((groupKey, data)) =>
-            val list = new java.util.ArrayList[AnyRef](2)
-            list.add(groupKey.asInstanceOf[AnyRef])
-            list.add(data.asInstanceOf[AnyRef])
-            val emitResult = callEmit(messageIds, list, streamId)
-            if (emitResult != null) result.addAll(emitResult)
-          case Failure(_) =>
-            failHandler(messageIds.asInstanceOf[AnyRef])
-        }
-=======
-  private def emitData(tuples: Future[TraversableOnce[OutputTuple]], streamId: String): JList[Integer] = {
-    val startTime = Time.now
-
-    val flushedTups = Await.result(tuples)
-    val result = new java.util.ArrayList[Integer]()
-    flushedTups.foreach {
-      case (groupKey, data, messageIds) =>
+      case (messageIds, resultTry) =>
+        // There's no post-processing after aggregation, so this will always
+        // be a success.  See convertToSummerInputFormat construction.
+        val (groupKey, data) = resultTry.get
         val tuple = new java.util.ArrayList[AnyRef](2)
         tuple.add(groupKey.asInstanceOf[AnyRef])
         tuple.add(data.asInstanceOf[AnyRef])
         val emitResult = callEmit(tuple, messageIds, streamId)
         if (emitResult != null) result.addAll(emitResult)
->>>>>>> c819c018
     }
     executeTimeCounter.incrBy(Time.now.inMillis - startTime.inMillis)
     result
@@ -161,21 +107,12 @@
    This is a wrapper method to call the emit with appropriate signature
    based on the arguments.
   */
-<<<<<<< HEAD
-  private def callEmit(messageIds: TraversableOnce[AnyRef], list: JList[AnyRef], stream: String): JList[Integer] = {
-    (messageIds.isEmpty, stream.isEmpty) match {
-      case (true, true) => in.emit(list)
-      case (true, false) => in.emit(stream, list)
-      case (false, true) => in.emit(list, messageIds)
-      case (false, false) => in.emit(stream, list, messageIds)
-=======
   private def callEmit(tuple: JList[AnyRef], messageIds: TraversableOnce[AnyRef], stream: String): JList[Integer] = {
     (messageIds.isEmpty, stream.isEmpty) match {
       case (true, true) => in.emit(tuple)
       case (true, false) => in.emit(stream, tuple)
       case (false, true) => in.emit(tuple, messageIds)
       case (false, false) => in.emit(stream, tuple, messageIds)
->>>>>>> c819c018
     }
   }
 
@@ -183,17 +120,10 @@
   Method wraps the adding the tuple to the spoutCache along with adding the corresponding
   messageId to the messageId Tracker.
    */
-<<<<<<< HEAD
-  private def add(tuple: (K, V), streamId: String, messageId: Option[AnyRef] = None): Future[Map[K, (Seq[Object], V)]] = {
-    val buffer = messageId.map { id => ListBuffer(id) }.getOrElse(Nil)
-    val (k, v) = tuple
-    cacheByStreamId.getOrElseUpdate(streamId, summerBuilder.getSummer[K, (Seq[Object], V)](implicitly[Semigroup[(Seq[Object], V)]]))
-=======
   private def add(tuple: (K, V), streamId: String, messageId: Option[AnyRef] = None): Future[Map[K, (OutputMessageId, V)]] = {
     val buffer = messageId.iterator
     val (k, v) = tuple
     cacheByStreamId.getOrElseUpdate(streamId, getSummer)
->>>>>>> c819c018
       .add(k -> ((buffer, v)))
   }
 
