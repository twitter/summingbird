/*
 Copyright 2013 Twitter, Inc.

 Licensed under the Apache License, Version 2.0 (the "License");
 you may not use this file except in compliance with the License.
 You may obtain a copy of the License at

 http://www.apache.org/licenses/LICENSE-2.0

 Unless required by applicable law or agreed to in writing, software
 distributed under the License is distributed on an "AS IS" BASIS,
 WITHOUT WARRANTIES OR CONDITIONS OF ANY KIND, either express or implied.
 See the License for the specific language governing permissions and
 limitations under the License.
 */

package com.twitter.summingbird.storm

import Constants._
import backtype.storm.{Config => BacktypeStormConfig, LocalCluster, StormSubmitter}
import backtype.storm.generated.StormTopology
import backtype.storm.topology.{BoltDeclarer, TopologyBuilder}
import backtype.storm.tuple.Fields
import backtype.storm.tuple.Tuple

import com.twitter.bijection.{Base64String, Injection}
import com.twitter.algebird.{Monoid, Semigroup}
import com.twitter.chill.IKryoRegistrar
import com.twitter.storehaus.{ReadableStore, WritableStore}
import com.twitter.storehaus.algebra.{MergeableStore, Mergeable}
import com.twitter.storehaus.algebra.MergeableStore.enrich
import com.twitter.summingbird._
import com.twitter.summingbird.viz.VizGraph
import com.twitter.summingbird.chill._
import com.twitter.summingbird.batch.{BatchID, Batcher, Timestamp}
import com.twitter.summingbird.storm.option.{AckOnEntry, AnchorTuples}
import com.twitter.summingbird.online.{MultiTriggerCache, SummingQueueCache}
import com.twitter.summingbird.online.executor.InputState
import com.twitter.summingbird.online.option.{IncludeSuccessHandler, MaxWaitingFutures, MaxFutureWaitTime}
import com.twitter.summingbird.util.CacheSize
import com.twitter.tormenta.spout.Spout
import com.twitter.summingbird.planner._
import com.twitter.summingbird.online.executor
import com.twitter.summingbird.online.FlatMapOperation
import com.twitter.summingbird.storm.planner._
import com.twitter.util.{Future, Time}
import scala.annotation.tailrec
import backtype.storm.tuple.Values
import org.slf4j.LoggerFactory

/*
 * Batchers are used for partial aggregation. We never aggregate past two items which are not in the same batch.
 * This is needed/used everywhere we partially aggregate, summer's into stores, map side partial aggregation before summers, etc..
 */

sealed trait StormStore[-K, V] {
  def batcher: Batcher
}

object MergeableStoreSupplier {
  def from[K, V](store: => Mergeable[(K, BatchID), V])(implicit batcher: Batcher): MergeableStoreSupplier[K, V] =
    MergeableStoreSupplier(() => store, batcher)

   def fromOnlineOnly[K, V](store: => MergeableStore[K, V]): MergeableStoreSupplier[K, V] = {
    implicit val batcher = Batcher.unit
    from(store.convert{k: (K, BatchID) => k._1})
  }
}


case class MergeableStoreSupplier[K, V](store: () => Mergeable[(K, BatchID), V], batcher: Batcher) extends StormStore[K, V]

trait StormService[-K, +V] {
  def store: StoreFactory[K, V]
}

case class StoreWrapper[K, V](store: StoreFactory[K, V]) extends StormService[K, V]

sealed trait StormSource[+T]
case class SpoutSource[+T](spout: Spout[(Timestamp, T)], parallelism: Option[option.SpoutParallelism]) extends StormSource[T]

object Storm {
  def local(options: Map[String, Options] = Map.empty): LocalStorm =
    new LocalStorm(options, identity, List())

  def remote(options: Map[String, Options] = Map.empty): RemoteStorm =
    new RemoteStorm(options, identity, List())

  /**
   * Below are factory methods for the input output types:
   */

  def sink[T](fn: => T => Future[Unit]): Storm#Sink[T] = new SinkFn(fn)

  def sinkIntoWritable[K,V](store: => WritableStore[K, V]): Storm#Sink[(K,V)] =
    new WritableStoreSink[K, V](store)

  // This can be used in jobs that do not have a batch component
  def onlineOnlyStore[K, V](store: => MergeableStore[K, V]): StormStore[K, V] =
    MergeableStoreSupplier.fromOnlineOnly(store)

  def store[K, V](store: => Mergeable[(K, BatchID), V])(implicit batcher: Batcher): StormStore[K, V] =
    MergeableStoreSupplier.from(store)

  def service[K, V](serv: => ReadableStore[K, V]): StormService[K, V] = StoreWrapper(() => serv)

  def toStormSource[T](spout: Spout[T],
                       defaultSourcePar: Option[Int] = None)(implicit timeOf: TimeExtractor[T]): StormSource[T] =
    SpoutSource(spout.map(t => (Timestamp(timeOf(t)), t)), defaultSourcePar.map(option.SpoutParallelism(_)))

  implicit def spoutAsStormSource[T](spout: Spout[T])(implicit timeOf: TimeExtractor[T]): StormSource[T] =
    toStormSource(spout, None)(timeOf)

  def source[T](spout: Spout[T],
                defaultSourcePar: Option[Int] = None)(implicit timeOf: TimeExtractor[T]): Producer[Storm, T] =
    Producer.source[Storm, T](toStormSource(spout, defaultSourcePar))

  implicit def spoutAsSource[T](spout: Spout[T])(implicit timeOf: TimeExtractor[T]): Producer[Storm, T] =
    source(spout, None)(timeOf)
}

case class PlannedTopology(config: BacktypeStormConfig, topology: StormTopology)

abstract class Storm(options: Map[String, Options], transformConfig: SummingbirdConfig => SummingbirdConfig, passedRegistrars: List[IKryoRegistrar]) extends Platform[Storm] {
  @transient private val logger = LoggerFactory.getLogger(classOf[Storm])

  type Source[+T] = StormSource[T]
  type Store[-K, V] = StormStore[K, V]
  type Sink[-T] = StormSink[T]
  type Service[-K, +V] = StormService[K, V]
  type Plan[T] = PlannedTopology

  private type Prod[T] = Producer[Storm, T]

  private def getOrElse[T <: AnyRef : Manifest](dag: Dag[Storm], node: StormNode, default: T): T = {
    val producer = node.members.last

    val namedNodes = dag.producerToPriorityNames(producer)
    val maybePair = (for {
      id <- namedNodes :+ "DEFAULT"
      stormOpts <- options.get(id)
      option <- stormOpts.get[T]
    } yield (id, option)).headOption

    maybePair match {
      case None =>
          logger.debug("Node ({}): Using default setting {}", dag.getNodeName(node), default)
          default
      case Some((namedSource, option)) =>
          logger.info("Node {}: Using {} found via NamedProducer \"{}\"", Array[AnyRef](dag.getNodeName(node), option, namedSource))
          option
    }
  }

  /**
   * Set storm to tick our nodes every second to clean up finished futures
   */
  private def tickConfig = {
    val boltConfig = new BacktypeStormConfig
    boltConfig.put(BacktypeStormConfig.TOPOLOGY_TICK_TUPLE_FREQ_SECS, java.lang.Integer.valueOf(1))
    boltConfig
  }

  private def scheduleFlatMapper(stormDag: Dag[Storm], node: StormNode)(implicit topologyBuilder: TopologyBuilder) = {
    /**
     * Only exists because of the crazy casts we needed.
     */
    def foldOperations(producers: List[Producer[Storm, _]]): FlatMapOperation[Any, Any] = {
      producers.foldLeft(FlatMapOperation.identity[Any]) {
        case (acc, p) =>
          p match {
            case LeftJoinedProducer(_, wrapper) =>
              val newService = wrapper.store
              FlatMapOperation.combine(
                acc.asInstanceOf[FlatMapOperation[Any, (Any, Any)]],
                newService.asInstanceOf[StoreFactory[Any, Any]]).asInstanceOf[FlatMapOperation[Any, Any]]
            case OptionMappedProducer(_, op) => acc.andThen(FlatMapOperation[Any, Any](op.andThen(_.iterator).asInstanceOf[Any => TraversableOnce[Any]]))
            case FlatMappedProducer(_, op) => acc.andThen(FlatMapOperation(op).asInstanceOf[FlatMapOperation[Any, Any]])
            case WrittenProducer(_, sinkSupplier) =>
              acc.andThen(FlatMapOperation.write(() => sinkSupplier.toFn))
            case IdentityKeyedProducer(_) => acc
            case MergedProducer(_, _) => acc
            case NamedProducer(_, _) => acc
            case AlsoProducer(_, _) => acc
            case Source(_) => sys.error("Should not schedule a source inside a flat mapper")
            case Summer(_, _, _) => sys.error("Should not schedule a Summer inside a flat mapper")
            case KeyFlatMappedProducer(_, op) => acc.andThen(FlatMapOperation.keyFlatMap[Any, Any, Any](op).asInstanceOf[FlatMapOperation[Any, Any]])
          }
      }
    }
    val nodeName = stormDag.getNodeName(node)
    val operation = foldOperations(node.members.reverse)
    val metrics = getOrElse(stormDag, node, DEFAULT_FM_STORM_METRICS)
    val anchorTuples = getOrElse(stormDag, node, AnchorTuples.default)
    logger.info("[{}] Anchoring: {}", nodeName, anchorTuples.anchor)

    val maxWaiting = getOrElse(stormDag, node, DEFAULT_MAX_WAITING_FUTURES)
    val maxWaitTime = getOrElse(stormDag, node, DEFAULT_MAX_FUTURE_WAIT_TIME)
    logger.info("[{}] maxWaiting: {}", nodeName, maxWaiting.get)

    val usePreferLocalDependency = getOrElse(stormDag, node, DEFAULT_FM_PREFER_LOCAL_DEPENDENCY)
    logger.info("[{}] usePreferLocalDependency: {}", nodeName, usePreferLocalDependency.get)

    val flushFrequency = getOrElse(stormDag, node, DEFAULT_FLUSH_FREQUENCY)
    logger.info("[{}] maxWaiting: {}", nodeName, flushFrequency.get)

    val cacheSize = getOrElse(stormDag, node, DEFAULT_FM_CACHE)
    logger.info("[{}] cacheSize lowerbound: {}", nodeName, cacheSize.lowerBound)

    val summerOpt:Option[SummerNode[Storm]] = stormDag.dependantsOf(node).collect{case s: SummerNode[Storm] => s}.headOption

    val useAsyncCache = getOrElse(stormDag, node, DEFAULT_USE_ASYNC_CACHE)
    logger.info("[{}] useAsyncCache : {}", nodeName, useAsyncCache.get)

    val ackOnEntry = getOrElse(stormDag, node, DEFAULT_ACK_ON_ENTRY)
    logger.info("[{}] ackOnEntry : {}", nodeName, ackOnEntry.get)

    val maxEmitPerExecute = getOrElse(stormDag, node, DEFAULT_MAX_EMIT_PER_EXECUTE)
    logger.info("[{}] maxEmitPerExecute : {}", nodeName, maxEmitPerExecute.get)


    val bolt = summerOpt match {
      case Some(s) =>
        val summerProducer = s.members.collect { case s: Summer[_, _, _] => s }.head.asInstanceOf[Summer[Storm, _, _]]
        val cacheBuilder = if(useAsyncCache.get) {
          val softMemoryFlush = getOrElse(stormDag, node, DEFAULT_SOFT_MEMORY_FLUSH_PERCENT)
          logger.info("[{}] softMemoryFlush : {}", nodeName, softMemoryFlush.get)

          val asyncPoolSize = getOrElse(stormDag, node, DEFAULT_ASYNC_POOL_SIZE)
          logger.info("[{}] asyncPoolSize : {}", nodeName, asyncPoolSize.get)

          val valueCombinerCrushSize = getOrElse(stormDag, node, DEFAULT_VALUE_COMBINER_CACHE_SIZE)
          logger.info("[{}] valueCombinerCrushSize : {}", nodeName, valueCombinerCrushSize.get)

          MultiTriggerCache.builder[Int, (List[InputState[Tuple]], Map[Any, Any])](cacheSize, valueCombinerCrushSize, flushFrequency, softMemoryFlush, asyncPoolSize)
        } else {
          SummingQueueCache.builder[Int, (List[InputState[Tuple]], Map[Any, Any])](cacheSize, flushFrequency)
        }


        // When emitting tuples between the Final Flat Map and the summer we encode the timestamp in the value
        // The monoid we use in aggregation is timestamp max.
        def wrapTimeKV(existingOp: FlatMapOperation[Any, (Any, Any)]): FlatMapOperation[(Timestamp, Any), (Any, (Timestamp, Any))] = {
          val batcher = summerProducer.store.batcher
          FlatMapOperation.generic({case (ts: Timestamp, data: Any) =>
              existingOp.apply(data).map { vals =>
                vals.map{ tup =>
                  ((tup._1, batcher.batchOf(ts)), (ts, tup._2))
                }
              }
          })
        }

        val wrappedOperation = wrapTimeKV(operation.asInstanceOf[FlatMapOperation[Any, (Any, Any)]])

        def getSG[T](implicit other: Semigroup[T]): Semigroup[(Timestamp, T)] = implicitly[Semigroup[(Timestamp, T)]]

        val semigroup = getSG(summerProducer.monoid.asInstanceOf[Monoid[Any]])

        val summerShardMultiplier = getOrElse(stormDag, node, DEFAULT_SUMMER_SHARD_MULTIPLIER)
        logger.info("[{}] summerShardMultiplier : {}", nodeName, summerShardMultiplier.get)

        val summerParalellism = getOrElse(stormDag, node, DEFAULT_SUMMER_PARALLELISM)
        val keyValueShards = executor.KeyValueShards(summerParalellism.parHint * summerShardMultiplier.get)

        logger.info("[{}] keyValueShards : {}", nodeName, keyValueShards.get)

        BaseBolt(
          metrics.metrics,
          anchorTuples,
          true,
          new Fields(AGG_KEY, AGG_VALUE),
          ackOnEntry,
          new executor.FinalFlatMap(
            wrappedOperation.asInstanceOf[FlatMapOperation[Any, (Any, Any)]],
            cacheBuilder,
            maxWaiting,
            maxWaitTime,
            maxEmitPerExecute,
            keyValueShards,
            new SingleItemInjection[Any],
            new KeyValueInjection[Int, List[(Any, Any)]]
            )(semigroup.asInstanceOf[Semigroup[Any]])
          )
      case None =>
        // We encode the timestamp with the key, this takes it off before applying user supplied operators
        // and re attaches it after.
        def wrapTime(existingOp: FlatMapOperation[Any, Any]): FlatMapOperation[(Timestamp, Any), (Timestamp, Any)] = {
          FlatMapOperation.generic({x: (Timestamp, Any) =>
              existingOp.apply(x._2).map { vals =>
                vals.map((x._1, _))
              }
          })
        }
        BaseBolt(
          metrics.metrics,
          anchorTuples,
          stormDag.dependantsOf(node).size > 0,
          new Fields(VALUE_FIELD),
          ackOnEntry,
          new executor.IntermediateFlatMap(
            wrapTime(operation).asInstanceOf[FlatMapOperation[Any, Any]],
            maxWaiting,
            maxWaitTime,
            maxEmitPerExecute,
            new SingleItemInjection[Any],
            new SingleItemInjection[Any]
            )
        )
    }

    val parallelism = getOrElse(stormDag, node, DEFAULT_FM_PARALLELISM).parHint
    val declarer = topologyBuilder.setBolt(nodeName, bolt, parallelism).addConfigurations(tickConfig)


    val dependenciesNames = stormDag.dependenciesOf(node).collect { case x: StormNode => stormDag.getNodeName(x) }
    if (usePreferLocalDependency.get) {
      dependenciesNames.foreach { declarer.localOrShuffleGrouping(_) }
    } else {
      dependenciesNames.foreach { declarer.shuffleGrouping(_) }
    }

  }

  private def scheduleSpout[K](stormDag: Dag[Storm], node: StormNode)(implicit topologyBuilder: TopologyBuilder) = {
    val (spout, parOpt) = node.members.collect { case Source(SpoutSource(s, parOpt)) => (s, parOpt) }.head
    val nodeName = stormDag.getNodeName(node)

    val tormentaSpout = node.members.reverse.foldLeft(spout.asInstanceOf[Spout[(Timestamp, Any)]]) { (spout, p) =>
      p match {
        case Source(_) => spout // The source is still in the members list so drop it
        case OptionMappedProducer(_, op) => spout.flatMap {case (time, t) => op.apply(t).map { x => (time, x) }}
        case NamedProducer(_, _) => spout
        case IdentityKeyedProducer(_) => spout
        case AlsoProducer(_, _) => spout
        case _ => sys.error("not possible, given the above call to span.\n" + p)
      }
    }

    val metrics = getOrElse(stormDag, node, DEFAULT_SPOUT_STORM_METRICS)
    tormentaSpout.registerMetrics(metrics.toSpoutMetrics)

    val stormSpout = tormentaSpout.getSpout
    val parallelism = getOrElse(stormDag, node, parOpt.getOrElse(DEFAULT_SPOUT_PARALLELISM)).parHint
    topologyBuilder.setSpout(nodeName, stormSpout, parallelism)
  }

  private def scheduleSummerBolt[K, V](stormDag: Dag[Storm], node: StormNode)(implicit topologyBuilder: TopologyBuilder) = {
    val summer: Summer[Storm, K, V] = node.members.collect { case c: Summer[Storm, K, V] => c }.head
    implicit val monoid = summer.monoid
    implicit val batcher = summer.store.batcher
    val nodeName = stormDag.getNodeName(node)

    type ExecutorKeyType = (K, BatchID)
    type ExecutorValueType = (Timestamp, V)
    type ExecutorOutputType = (Timestamp, (K, (Option[V], V)))

    val supplier = summer.store match {
      case MergeableStoreSupplier(contained, _) => contained
    }
    type ExecutorKeyType = (K, BatchID)
    type ExecutorValueType = (Timestamp, V)

<<<<<<< HEAD
    def wrapMergable(supplier: () => Mergeable[ExecutorKeyType, V]): () => Mergeable[ExecutorKeyType, ExecutorValueType] =
        () => {
          new Mergeable[ExecutorKeyType, ExecutorValueType] {
            val store = supplier()
            implicit val innerSG = store.semigroup
            val semigroup = implicitly[Semigroup[ExecutorValueType]]
            override def close(time: Time) = store.close(time)

            override def multiMerge[K1 <: ExecutorKeyType](kvs: Map[K1, ExecutorValueType]): Map[K1, Future[Option[ExecutorValueType]]] =
                store.multiMerge(kvs.mapValues(_._2)).map { case (k, futOpt) =>
                  (k, futOpt.map{ opt =>
=======
    def wrapMergable(supplier: () => Mergeable[ExecutorKeyType, V]) =
        () => {
          new Mergeable[ExecutorKeyType, ExecutorValueType] {
            val innerMergable: Mergeable[ExecutorKeyType, V] = supplier()
            implicit val innerSG = innerMergable.semigroup
            val semigroup = implicitly[Semigroup[ExecutorValueType]]

            override def close(time: Time) = innerMergable.close(time)

            override def multiMerge[K1 <: ExecutorKeyType](kvs: Map[K1, ExecutorValueType]): Map[K1, Future[Option[ExecutorValueType]]] =
                innerMergable.multiMerge(kvs.mapValues(_._2)).map { case (k, futOpt) =>
                  (k, futOpt.map { opt =>
>>>>>>> 2fef9d72
                    opt.map { v =>
                      (kvs(k)._1, v)
                    }
                  })
                }
          }
        }

    val wrappedStore = wrapMergable(supplier)

    val anchorTuples = getOrElse(stormDag, node, AnchorTuples.default)
    val metrics = getOrElse(stormDag, node, DEFAULT_SUMMER_STORM_METRICS)
    val shouldEmit = stormDag.dependantsOf(node).size > 0

    val flushFrequency = getOrElse(stormDag, node, DEFAULT_FLUSH_FREQUENCY)
    logger.info("[{}] maxWaiting: {}", nodeName, flushFrequency.get)

    val cacheSize = getOrElse(stormDag, node, DEFAULT_FM_CACHE)
    logger.info("[{}] cacheSize lowerbound: {}", nodeName, cacheSize.lowerBound)

    val ackOnEntry = getOrElse(stormDag, node, DEFAULT_ACK_ON_ENTRY)
    logger.info("[{}] ackOnEntry : {}", nodeName, ackOnEntry.get)

    val useAsyncCache = getOrElse(stormDag, node, DEFAULT_USE_ASYNC_CACHE)
    logger.info("[{}] useAsyncCache : {}", nodeName, useAsyncCache.get)


    val maxEmitPerExecute = getOrElse(stormDag, node, DEFAULT_MAX_EMIT_PER_EXECUTE)
    logger.info("[{}] maxEmitPerExecute : {}", nodeName, maxEmitPerExecute.get)

    val storeBaseFMOp = { op: (ExecutorKeyType, (Option[ExecutorValueType], ExecutorValueType)) =>
        val ((k, batchID), (optiVWithTS, (ts, v))) = op
        val optiV = optiVWithTS.map(_._2)
        List((ts, (k, (optiV, v))))
    }

<<<<<<< HEAD
    val flatmapOp: FlatMapOperation[(ExecutorKeyType, (Option[ExecutorValueType], ExecutorValueType)), (Timestamp, Any)] = FlatMapOperation.apply(storeBaseFMOp)
=======
    val flatmapOp: FlatMapOperation[(ExecutorKeyType, (Option[ExecutorValueType], ExecutorValueType)), ExecutorOutputType] = FlatMapOperation.apply(storeBaseFMOp)
>>>>>>> 2fef9d72

    val cacheBuilder = if(useAsyncCache.get) {
          val softMemoryFlush = getOrElse(stormDag, node, DEFAULT_SOFT_MEMORY_FLUSH_PERCENT)
          logger.info("[{}] softMemoryFlush : {}", nodeName, softMemoryFlush.get)

          val asyncPoolSize = getOrElse(stormDag, node, DEFAULT_ASYNC_POOL_SIZE)
          logger.info("[{}] asyncPoolSize : {}", nodeName, asyncPoolSize.get)

          val valueCombinerCrushSize = getOrElse(stormDag, node, DEFAULT_VALUE_COMBINER_CACHE_SIZE)
          logger.info("[{}] valueCombinerCrushSize : {}", nodeName, valueCombinerCrushSize.get)

          MultiTriggerCache.builder[ExecutorKeyType, (List[InputState[Tuple]], ExecutorValueType)](cacheSize, valueCombinerCrushSize, flushFrequency, softMemoryFlush, asyncPoolSize)
        } else {
          SummingQueueCache.builder[ExecutorKeyType, (List[InputState[Tuple]], ExecutorValueType)](cacheSize, flushFrequency)
        }

    val sinkBolt = BaseBolt(
          metrics.metrics,
          anchorTuples,
          shouldEmit,
          new Fields(VALUE_FIELD),
          ackOnEntry,
          new executor.Summer (
              wrappedStore,
              flatmapOp,
              getOrElse(stormDag, node, DEFAULT_ONLINE_SUCCESS_HANDLER),
              getOrElse(stormDag, node, DEFAULT_ONLINE_EXCEPTION_HANDLER),
              cacheBuilder,
              getOrElse(stormDag, node, DEFAULT_MAX_WAITING_FUTURES),
              getOrElse(stormDag, node, DEFAULT_MAX_FUTURE_WAIT_TIME),
              maxEmitPerExecute,
              getOrElse(stormDag, node, IncludeSuccessHandler.default),
<<<<<<< HEAD
              new KeyValueInjection[Int, List[(ExecutorKeyType, ExecutorValueType)]],
              new SingleItemInjection[Any])
=======
              new KeyValueInjection[ExecutorKeyType, ExecutorValueType],
              new SingleItemInjection[ExecutorOutputType])
>>>>>>> 2fef9d72
        )

    val parallelism = getOrElse(stormDag, node, DEFAULT_SUMMER_PARALLELISM).parHint
    val declarer =
      topologyBuilder.setBolt(
        nodeName,
        sinkBolt,
        parallelism
        ).addConfigurations(tickConfig)
    val dependenciesNames = stormDag.dependenciesOf(node).collect { case x: StormNode => stormDag.getNodeName(x) }
    dependenciesNames.foreach { parentName =>
      declarer.fieldsGrouping(parentName, new Fields(AGG_KEY))
    }

  }

  private def dumpOptions: String = {
    options.map{case (k, opts) =>
      "%s -> [%s]".format(k, opts.opts.values.mkString(", "))
    }.mkString("\n || ")
  }
  /**
   * The following operations are public.
   */


  /**
   * Base storm config instances used by the Storm platform.
   */

  def genConfig(dag: Dag[Storm]) = {
    val config = new BacktypeStormConfig
    config.setFallBackOnJavaSerialization(false)
    config.setKryoFactory(classOf[com.twitter.chill.storm.BlizzardKryoFactory])
    config.setMaxSpoutPending(1000)
    config.setNumAckers(12)
    config.setNumWorkers(12)

    val initialStormConfig = StormConfig(config)
    val stormConfig = SBChillRegistrar(initialStormConfig, passedRegistrars)
    logger.debug("Serialization config changes:")
    logger.debug("Removes: {}", stormConfig.removes)
    logger.debug("Updates: {}", stormConfig.updates)


    val inj = Injection.connect[String, Array[Byte], Base64String]
    logger.debug("Adding serialized copy of graphs")
    val withViz = stormConfig.put("summingbird.base64_graph.producer", inj.apply(VizGraph(dag.originalTail)).str)
                            .put("summingbird.base64_graph.planned", inj.apply(VizGraph(dag)).str)

    val withOptions = withViz.put("summingbird.options", dumpOptions)
    val transformedConfig = transformConfig(withOptions)

    logger.debug("Config diff to be applied:")
    logger.debug("Removes: {}", transformedConfig.removes)
    logger.debug("Updates: {}", transformedConfig.updates)

    transformedConfig.removes.foreach(config.remove(_))
    transformedConfig.updates.foreach(kv => config.put(kv._1, kv._2))
    config
  }

  def withRegistrars(registrars: List[IKryoRegistrar]): Storm

  def withConfigUpdater(fn: SummingbirdConfig => SummingbirdConfig): Storm

  def plan[T](tail: TailProducer[Storm, T]): PlannedTopology = {
    val stormDag = OnlinePlan(tail)
    implicit val topologyBuilder = new TopologyBuilder
    implicit val config = genConfig(stormDag)


    stormDag.nodes.foreach { node =>
      node match {
        case _: SummerNode[_] => scheduleSummerBolt(stormDag, node)
        case _: FlatMapNode[_] => scheduleFlatMapper(stormDag, node)
        case _: SourceNode[_] => scheduleSpout(stormDag, node)
      }
    }
    PlannedTopology(config, topologyBuilder.createTopology)
  }
  def run(tail: TailProducer[Storm, _], jobName: String): Unit = run(plan(tail), jobName)
  def run(plannedTopology: PlannedTopology, jobName: String): Unit
}

class RemoteStorm(options: Map[String, Options], transformConfig: SummingbirdConfig => SummingbirdConfig, passedRegistrars: List[IKryoRegistrar]) extends Storm(options, transformConfig, passedRegistrars) {

  override def withConfigUpdater(fn: SummingbirdConfig => SummingbirdConfig) =
    new RemoteStorm(options, transformConfig.andThen(fn), passedRegistrars)

  override def run(plannedTopology: PlannedTopology, jobName: String): Unit = {
    val topologyName = "summingbird_" + jobName
    StormSubmitter.submitTopology(topologyName, plannedTopology.config, plannedTopology.topology)
  }

  override def withRegistrars(registrars: List[IKryoRegistrar]) =
    new RemoteStorm(options, transformConfig, passedRegistrars ++ registrars)
}

class LocalStorm(options: Map[String, Options], transformConfig: SummingbirdConfig => SummingbirdConfig, passedRegistrars: List[IKryoRegistrar])
  extends Storm(options, transformConfig, passedRegistrars) {
  lazy val localCluster = new LocalCluster

  override def withConfigUpdater(fn: SummingbirdConfig => SummingbirdConfig) =
    new LocalStorm(options, transformConfig.andThen(fn), passedRegistrars)

  override def run(plannedTopology: PlannedTopology, jobName: String): Unit = {
    val topologyName = "summingbird_" + jobName
    localCluster.submitTopology(topologyName, plannedTopology.config, plannedTopology.topology)
  }

  override def withRegistrars(registrars: List[IKryoRegistrar]) =
    new LocalStorm(options, transformConfig, passedRegistrars ++ registrars)
}<|MERGE_RESOLUTION|>--- conflicted
+++ resolved
@@ -361,19 +361,6 @@
     type ExecutorKeyType = (K, BatchID)
     type ExecutorValueType = (Timestamp, V)
 
-<<<<<<< HEAD
-    def wrapMergable(supplier: () => Mergeable[ExecutorKeyType, V]): () => Mergeable[ExecutorKeyType, ExecutorValueType] =
-        () => {
-          new Mergeable[ExecutorKeyType, ExecutorValueType] {
-            val store = supplier()
-            implicit val innerSG = store.semigroup
-            val semigroup = implicitly[Semigroup[ExecutorValueType]]
-            override def close(time: Time) = store.close(time)
-
-            override def multiMerge[K1 <: ExecutorKeyType](kvs: Map[K1, ExecutorValueType]): Map[K1, Future[Option[ExecutorValueType]]] =
-                store.multiMerge(kvs.mapValues(_._2)).map { case (k, futOpt) =>
-                  (k, futOpt.map{ opt =>
-=======
     def wrapMergable(supplier: () => Mergeable[ExecutorKeyType, V]) =
         () => {
           new Mergeable[ExecutorKeyType, ExecutorValueType] {
@@ -386,7 +373,6 @@
             override def multiMerge[K1 <: ExecutorKeyType](kvs: Map[K1, ExecutorValueType]): Map[K1, Future[Option[ExecutorValueType]]] =
                 innerMergable.multiMerge(kvs.mapValues(_._2)).map { case (k, futOpt) =>
                   (k, futOpt.map { opt =>
->>>>>>> 2fef9d72
                     opt.map { v =>
                       (kvs(k)._1, v)
                     }
@@ -423,11 +409,7 @@
         List((ts, (k, (optiV, v))))
     }
 
-<<<<<<< HEAD
-    val flatmapOp: FlatMapOperation[(ExecutorKeyType, (Option[ExecutorValueType], ExecutorValueType)), (Timestamp, Any)] = FlatMapOperation.apply(storeBaseFMOp)
-=======
     val flatmapOp: FlatMapOperation[(ExecutorKeyType, (Option[ExecutorValueType], ExecutorValueType)), ExecutorOutputType] = FlatMapOperation.apply(storeBaseFMOp)
->>>>>>> 2fef9d72
 
     val cacheBuilder = if(useAsyncCache.get) {
           val softMemoryFlush = getOrElse(stormDag, node, DEFAULT_SOFT_MEMORY_FLUSH_PERCENT)
@@ -460,13 +442,8 @@
               getOrElse(stormDag, node, DEFAULT_MAX_FUTURE_WAIT_TIME),
               maxEmitPerExecute,
               getOrElse(stormDag, node, IncludeSuccessHandler.default),
-<<<<<<< HEAD
               new KeyValueInjection[Int, List[(ExecutorKeyType, ExecutorValueType)]],
-              new SingleItemInjection[Any])
-=======
-              new KeyValueInjection[ExecutorKeyType, ExecutorValueType],
               new SingleItemInjection[ExecutorOutputType])
->>>>>>> 2fef9d72
         )
 
     val parallelism = getOrElse(stormDag, node, DEFAULT_SUMMER_PARALLELISM).parHint
