--- conflicted
+++ resolved
@@ -46,20 +46,11 @@
       addedData = (state, fut)
     }
 
-<<<<<<< HEAD
-    val t = new Thread {
-      @volatile var unblocked = false
-      override def run() = {
-        Await.result(FutureQueue.waitN(ps, waitOn))
-        unblocked = true
-      }
-=======
     override def addAll(
       iter: TraversableOnce[(Seq[Int], Future[TraversableOnce[Int]])]): Unit = synchronized {
       assert(!added)
       added = true
       addedAllData = iter
->>>>>>> da0fe978
     }
 
     override def dequeue(maxItems: Int): Seq[(Seq[Int], Try[TraversableOnce[Int]])] = synchronized {
@@ -139,39 +130,9 @@
     assert(ab.execute(1089, 5) === dequeueData)
     assert(!queue.added)
 
-<<<<<<< HEAD
-    t.start
-
-    // Let two promises get queued up
-    beforeExecute.await()
-    afterExecute.await()
-    beforeExecute.await()
-    afterExecute.await()
-
-    // Two promises have been processed, they should get queued up
-    assert(ab.futureQueue.outstandingFutures.size == 2)
-
-    beforeExecute.await()
-    Thread.sleep(1000)
-    // t should block now, unblock it by clearing one
-    promises(0).setValue(Seq(0))
-    afterExecute.await()
-    assert(ab.futureQueue.outstandingFutures.size == 2)
-
-    beforeExecute.await()
-    Thread.sleep(1000)
-    // t should block now, unblock it by clearing one
-    promises(2).setValue(Seq(0))
-    afterExecute.await()
-
-    // t should get unblocked now and stay unblocked
-    assert(ab.futureQueue.outstandingFutures.size == 2)
-    ab.futureQueue.outstandingFutures.foreach { f => assert(!f.isDefined) }
-=======
     p.setException(ex)
     assert(queue.added)
     assert(queue.addedData._1 === List(1089))
     assert(ex === intercept[RuntimeException] { Await.result(queue.addedData._2) })
->>>>>>> da0fe978
   }
 }