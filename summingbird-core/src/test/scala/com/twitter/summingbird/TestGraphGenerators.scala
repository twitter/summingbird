/*
 Copyright 2013 Twitter, Inc.

 Licensed under the Apache License, Version 2.0 (the "License");
 you may not use this file except in compliance with the License.
 You may obtain a copy of the License at

 http://www.apache.org/licenses/LICENSE-2.0

 Unless required by applicable law or agreed to in writing, software
 distributed under the License is distributed on an "AS IS" BASIS,
 WITHOUT WARRANTIES OR CONDITIONS OF ANY KIND, either express or implied.
 See the License for the specific language governing permissions and
 limitations under the License.
 */

package com.twitter.summingbird

import org.scalacheck._
import Gen._
import Arbitrary.arbInt
import Arbitrary.arbitrary

object TestGraphGenerators {
  def arbitaryIntPair: Arbitrary[(Int, Int)] = Arbitrary(for {
    t1Gen <- arbInt.arbitrary
    t2Gen <- arbInt.arbitrary
    t1 <- t1Gen
    t2 <- t2Gen
  } yield (t1, t2))

	// Put the non-recursive calls first, otherwise you blow the stack
  def genOptMap11[P <: Platform[P]](implicit genSource1 : Arbitrary[Producer[P, Int]], genSource2 : Arbitrary[KeyedProducer[P, Int, Int]], testStore: P#Store[Int, Int], sink1: P#Sink[Int], sink2: P#Sink[(Int, Int)]) = for {
    fn <- arbitrary[(Int) => Option[Int]]
    in <- genProd1
  } yield OptionMappedProducer(in, fn)

  def genOptMap12[P <: Platform[P]](implicit genSource1 : Arbitrary[Producer[P, Int]], genSource2 : Arbitrary[KeyedProducer[P, Int, Int]], testStore: P#Store[Int, Int], sink1: P#Sink[Int], sink2: P#Sink[(Int, Int)]) = for {
    fn <- arbitrary[(Int) => Option[(Int,Int)]]
    in <- genProd1
  } yield IdentityKeyedProducer(OptionMappedProducer(in, fn))

  def genOptMap21[P <: Platform[P]](implicit genSource1 : Arbitrary[Producer[P, Int]], genSource2 : Arbitrary[KeyedProducer[P, Int, Int]], testStore: P#Store[Int, Int], sink1: P#Sink[Int], sink2: P#Sink[(Int, Int)]) = for {
    fn <- arbitrary[((Int,Int)) => Option[Int]]
    in <- genProd2
  } yield OptionMappedProducer(in, fn)

  def genOptMap22[P <: Platform[P]](implicit genSource1 : Arbitrary[Producer[P, Int]], genSource2 : Arbitrary[KeyedProducer[P, Int, Int]], testStore: P#Store[Int, Int], sink1: P#Sink[Int], sink2: P#Sink[(Int, Int)]) = for {
    fn <- arbitrary[((Int,Int)) => Option[(Int,Int)]]
    in <- genProd2
  } yield IdentityKeyedProducer(OptionMappedProducer(in, fn))

  def aDependency[P <: Platform[P]](p: KeyedProducer[P, Int, Int])(implicit genSource1 : Arbitrary[Producer[P, Int]], genSource2 : Arbitrary[KeyedProducer[P, Int, Int]], testStore: P#Store[Int, Int], sink1: P#Sink[Int], sink2: P#Sink[(Int, Int)]): Gen[KeyedProducer[P, Int, Int]] = {
    val deps = Producer.transitiveDependenciesOf(p).collect{case x:KeyedProducer[_, _, _] => x.asInstanceOf[KeyedProducer[P,Int,Int]]}
    if(deps.size == 1) genProd2 else oneOf(deps)
  }

<<<<<<< HEAD
  def genMerged2[P <: Platform[P]](implicit genSource1 : Arbitrary[Producer[P, Int]], genSource2 : Arbitrary[KeyedProducer[P, Int, Int]], testStore: P#Store[Int, Int], sink1: P#Sink[Int], sink2: P#Sink[(Int, Int)]) = for {
    _  <- Gen.choose(0,1) 
=======
  def genMerged2[P <: Platform[P]](implicit genSource1 : Gen[Producer[P, Int]], genSource2 : Gen[KeyedProducer[P, Int, Int]], testStore: P#Store[Int, Int], sink1: P#Sink[Int], sink2: P#Sink[(Int, Int)]) = for {
    _  <- Gen.choose(0,1)
>>>>>>> ef1ea400
    p1 <- genProd2
    p2 <- oneOf(genProd2, aDependency(p1))
  } yield IdentityKeyedProducer(MergedProducer(p1, p2))

  def genFlatMap22[P <: Platform[P]](implicit genSource1 : Arbitrary[Producer[P, Int]], genSource2 : Arbitrary[KeyedProducer[P, Int, Int]], testStore: P#Store[Int, Int], sink1: P#Sink[Int], sink2: P#Sink[(Int, Int)]) = for {
    fn <- arbitrary[((Int, Int)) => List[(Int, Int)]]
    in <- genProd2
  } yield IdentityKeyedProducer(FlatMappedProducer(in, fn))

   def genFlatMap21[P <: Platform[P]](implicit genSource1 : Arbitrary[Producer[P, Int]], genSource2 : Arbitrary[KeyedProducer[P, Int, Int]], testStore: P#Store[Int, Int], sink1: P#Sink[Int], sink2: P#Sink[(Int, Int)]) = for {
    fn <- arbitrary[((Int, Int)) => List[Int]]
    in <- genProd2
  } yield FlatMappedProducer(in, fn)

  def genFlatMap11[P <: Platform[P]](implicit genSource1 : Arbitrary[Producer[P, Int]], genSource2 : Arbitrary[KeyedProducer[P, Int, Int]], testStore: P#Store[Int, Int], sink1: P#Sink[Int], sink2: P#Sink[(Int, Int)]) = for {
    fn <- arbitrary[(Int) => List[Int]]
    in <- genProd1
  } yield FlatMappedProducer(in, fn)

  def genMerged1[P <: Platform[P]](implicit genSource1 : Arbitrary[Producer[P, Int]], genSource2 : Arbitrary[KeyedProducer[P, Int, Int]], testStore: P#Store[Int, Int], sink1: P#Sink[Int], sink2: P#Sink[(Int, Int)]) = for {
    _  <- Gen.choose(0,1)
    p1 <- genProd1
    p2 <- genProd1
  } yield MergedProducer(p1, p2)

  def genFlatMap12[P <: Platform[P]](implicit genSource1 : Arbitrary[Producer[P, Int]], genSource2 : Arbitrary[KeyedProducer[P, Int, Int]], testStore: P#Store[Int, Int], sink1: P#Sink[Int], sink2: P#Sink[(Int, Int)]) = for {
    fn <- arbitrary[(Int) => List[(Int, Int)]]
    in <- genProd1
  } yield IdentityKeyedProducer(FlatMappedProducer(in, fn))

  def genWrite22[P <: Platform[P]](implicit genSource1 : Arbitrary[Producer[P, Int]],
  					genSource2 : Arbitrary[KeyedProducer[P, Int, Int]],
  					testStore: P#Store[Int, Int], sink1: P#Sink[Int], sink2: P#Sink[(Int, Int)]): Gen[KeyedProducer[P, Int, Int]] = for {
    _  <- Gen.choose(0,1)
    p1 <- genProd2
  } yield IdentityKeyedProducer(p1.write(sink2))


  def also1[P <: Platform[P]](implicit genSource1 : Arbitrary[Producer[P, Int]], genSource2 : Arbitrary[KeyedProducer[P, Int, Int]], testStore: P#Store[Int, Int], sink1: P#Sink[Int], sink2: P#Sink[(Int, Int)]) = for {
    _ <- Gen.choose(0, 1) // avoids blowup on self recursion
    out <- genProd1
    ignored <- oneOf(genProd2, genProd1, oneOf(Producer.transitiveDependenciesOf(out))): Gen[Producer[P, _]]
  } yield ignored.also(out)

  def also2[P <: Platform[P]](implicit genSource1 : Arbitrary[Producer[P, Int]], genSource2 : Arbitrary[KeyedProducer[P, Int, Int]], testStore: P#Store[Int, Int], sink1: P#Sink[Int], sink2: P#Sink[(Int, Int)]) = for {
    _ <- Gen.choose(0, 1) // avoids blowup on self recursion
    out <- genProd2
    ignored <- oneOf(genProd2, genProd1, oneOf(Producer.transitiveDependenciesOf(out))): Gen[Producer[P, _]]
  } yield IdentityKeyedProducer(ignored.also(out))



  // TODO (https://github.com/twitter/summingbird/issues/74): add more
  // nodes, abstract over Platform
<<<<<<< HEAD
  def summed[P <: Platform[P]](implicit genSource1 : Arbitrary[Producer[P, Int]], genSource2 : Arbitrary[KeyedProducer[P, Int, Int]], testStore: P#Store[Int, Int], sink1: P#Sink[Int], sink2: P#Sink[(Int, Int)]) = for {
    in <- genProd2 
  } yield in.sumByKey(testStore)

  def genProd2[P <: Platform[P]](implicit genSource1 : Arbitrary[Producer[P, Int]], 
  									genSource2 : Arbitrary[KeyedProducer[P, Int, Int]], 
  									testStore: P#Store[Int, Int], sink1: P#Sink[Int], sink2: P#Sink[(Int, Int)]): Gen[KeyedProducer[P, Int, Int]] = 
  					frequency((25, genSource2.arbitrary), (3, genOptMap12), (3, genOptMap22), (4, genWrite22), (1, genMerged2),
  							 (0, also2), (3, genFlatMap22), (3, genFlatMap12))

  def genProd1[P <: Platform[P]](implicit genSource1 : Arbitrary[Producer[P, Int]],
  									 genSource2 : Arbitrary[KeyedProducer[P, Int, Int]],
  									 testStore: P#Store[Int, Int], sink1: P#Sink[Int], sink2: P#Sink[(Int, Int)]): Gen[Producer[P, Int]] = 
  					frequency((25, genSource1.arbitrary), (3, genOptMap11), (3, genOptMap21), (1, genMerged1), (3, genFlatMap11),
=======
  def summed[P <: Platform[P]](implicit genSource1 : Gen[Producer[P, Int]], genSource2 : Gen[KeyedProducer[P, Int, Int]], testStore: P#Store[Int, Int], sink1: P#Sink[Int], sink2: P#Sink[(Int, Int)]) = for {
    in <- genProd2
  } yield in.sumByKey(testStore)

  def genProd2[P <: Platform[P]](implicit genSource1 : Gen[Producer[P, Int]],
  									genSource2 : Gen[KeyedProducer[P, Int, Int]],
  									testStore: P#Store[Int, Int], sink1: P#Sink[Int], sink2: P#Sink[(Int, Int)]): Gen[KeyedProducer[P, Int, Int]] =
  					frequency((25, genSource2), (3, genOptMap12), (3, genOptMap22), (4, genWrite22), (1, genMerged2),
  							 (0, also2), (3, genFlatMap22), (3, genFlatMap12))

  def genProd1[P <: Platform[P]](implicit genSource1 : Gen[Producer[P, Int]],
  									 genSource2 : Gen[KeyedProducer[P, Int, Int]],
  									 testStore: P#Store[Int, Int], sink1: P#Sink[Int], sink2: P#Sink[(Int, Int)]): Gen[Producer[P, Int]] =
  					frequency((25, genSource1), (3, genOptMap11), (3, genOptMap21), (1, genMerged1), (3, genFlatMap11),
>>>>>>> ef1ea400
  							 (0, also1), (3, genFlatMap21))

}<|MERGE_RESOLUTION|>--- conflicted
+++ resolved
@@ -55,13 +55,8 @@
     if(deps.size == 1) genProd2 else oneOf(deps)
   }
 
-<<<<<<< HEAD
   def genMerged2[P <: Platform[P]](implicit genSource1 : Arbitrary[Producer[P, Int]], genSource2 : Arbitrary[KeyedProducer[P, Int, Int]], testStore: P#Store[Int, Int], sink1: P#Sink[Int], sink2: P#Sink[(Int, Int)]) = for {
     _  <- Gen.choose(0,1) 
-=======
-  def genMerged2[P <: Platform[P]](implicit genSource1 : Gen[Producer[P, Int]], genSource2 : Gen[KeyedProducer[P, Int, Int]], testStore: P#Store[Int, Int], sink1: P#Sink[Int], sink2: P#Sink[(Int, Int)]) = for {
-    _  <- Gen.choose(0,1)
->>>>>>> ef1ea400
     p1 <- genProd2
     p2 <- oneOf(genProd2, aDependency(p1))
   } yield IdentityKeyedProducer(MergedProducer(p1, p2))
@@ -116,7 +111,6 @@
 
   // TODO (https://github.com/twitter/summingbird/issues/74): add more
   // nodes, abstract over Platform
-<<<<<<< HEAD
   def summed[P <: Platform[P]](implicit genSource1 : Arbitrary[Producer[P, Int]], genSource2 : Arbitrary[KeyedProducer[P, Int, Int]], testStore: P#Store[Int, Int], sink1: P#Sink[Int], sink2: P#Sink[(Int, Int)]) = for {
     in <- genProd2 
   } yield in.sumByKey(testStore)
@@ -131,22 +125,6 @@
   									 genSource2 : Arbitrary[KeyedProducer[P, Int, Int]],
   									 testStore: P#Store[Int, Int], sink1: P#Sink[Int], sink2: P#Sink[(Int, Int)]): Gen[Producer[P, Int]] = 
   					frequency((25, genSource1.arbitrary), (3, genOptMap11), (3, genOptMap21), (1, genMerged1), (3, genFlatMap11),
-=======
-  def summed[P <: Platform[P]](implicit genSource1 : Gen[Producer[P, Int]], genSource2 : Gen[KeyedProducer[P, Int, Int]], testStore: P#Store[Int, Int], sink1: P#Sink[Int], sink2: P#Sink[(Int, Int)]) = for {
-    in <- genProd2
-  } yield in.sumByKey(testStore)
-
-  def genProd2[P <: Platform[P]](implicit genSource1 : Gen[Producer[P, Int]],
-  									genSource2 : Gen[KeyedProducer[P, Int, Int]],
-  									testStore: P#Store[Int, Int], sink1: P#Sink[Int], sink2: P#Sink[(Int, Int)]): Gen[KeyedProducer[P, Int, Int]] =
-  					frequency((25, genSource2), (3, genOptMap12), (3, genOptMap22), (4, genWrite22), (1, genMerged2),
-  							 (0, also2), (3, genFlatMap22), (3, genFlatMap12))
-
-  def genProd1[P <: Platform[P]](implicit genSource1 : Gen[Producer[P, Int]],
-  									 genSource2 : Gen[KeyedProducer[P, Int, Int]],
-  									 testStore: P#Store[Int, Int], sink1: P#Sink[Int], sink2: P#Sink[(Int, Int)]): Gen[Producer[P, Int]] =
-  					frequency((25, genSource1), (3, genOptMap11), (3, genOptMap21), (1, genMerged1), (3, genFlatMap11),
->>>>>>> ef1ea400
   							 (0, also1), (3, genFlatMap21))
 
 }