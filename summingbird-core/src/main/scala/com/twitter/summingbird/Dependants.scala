--- conflicted
+++ resolved
@@ -21,38 +21,9 @@
 /** Producers are Directed Acyclic Graphs
  * by the fact that they are immutable.
  */
-<<<<<<< HEAD
-case class Dependants[P <: Platform[P]](tail: Producer[P, Any]) {
-  lazy val nodes: List[Producer[P, Any]] = Producer.entireGraphOf(tail)
-  lazy val allTails: List[Producer[P, Any]] = nodes.filter { fanOut(_).get == 0 }
-  private lazy val nodeSet: Set[Producer[P, Any]] = nodes.toSet
-
-  /** This is the dependants graph. Each Producer knows who it depends on
-   * but not who depends on it without doing this computation
-   */
-  private val graph: NeighborFn[Producer[P, Any]] = {
-    val nfn = Producer.dependenciesOf[P](_)
-    reversed(nodes)(nfn)
-  }
-  private val depths: Map[Producer[P, Any], Int] = {
-    val nfn = Producer.dependenciesOf[P](_)
-    dagDepth(nodes)(nfn)
-  }
-  /** The max of zero and 1 + depth of all parents if the node is the graph
-   */
-  def isNode(p: Producer[P, Any]): Boolean = nodeSet.contains(p)
-  def depth(p: Producer[P, Any]): Option[Int] = depths.get(p)
-
-  def dependantsOf(p: Producer[P, Any]): Option[List[Producer[P, Any]]] =
-    if(isNode(p)) Some(graph(p).toList) else None
-
-  def fanOut(p: Producer[P, Any]): Option[Int] = dependantsOf(p).map { _.size }
-  /**
-   * Return all dependendants of a given node.
-   * Does not include itself
-   */
-  def transitiveDependantsOf(p: Producer[P, Any]): List[Producer[P, Any]] =
-    depthFirstOf(p)(graph).toList
+case class Dependants[P <: Platform[P]](tail: Producer[P, Any]) extends DependantGraph[Producer[P, Any]] {
+  override lazy val nodes: List[Producer[P, Any]] = Producer.entireGraphOf(tail)
+  override def dependenciesOf(p: Producer[P, Any]) = Producer.dependenciesOf(p)
 
   /** Return all the dependants of this node, but don't go past any output
    * nodes, such as Summer or WrittenProducer. This is for searching downstream
@@ -66,9 +37,4 @@
     }
     depthFirstOf(p)(neighborFn).toList
   }
-=======
-case class Dependants[P <: Platform[P]](tail: Producer[P, Any]) extends DependantGraph[Producer[P, Any]] {
-  override lazy val nodes: List[Producer[P, Any]] = Producer.entireGraphOf(tail)
-  override def dependenciesOf(p: Producer[P, Any]) = Producer.dependenciesOf(p)
->>>>>>> 529d9c61
 }