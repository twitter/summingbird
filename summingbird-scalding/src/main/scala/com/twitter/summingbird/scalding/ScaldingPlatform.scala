/*
 Copyright 2013 Twitter, Inc.

 Licensed under the Apache License, Version 2.0 (the "License");
 you may not use this file except in compliance with the License.
 You may obtain a copy of the License at

 http://www.apache.org/licenses/LICENSE-2.0

 Unless required by applicable law or agreed to in writing, software
 distributed under the License is distributed on an "AS IS" BASIS,
 WITHOUT WARRANTIES OR CONDITIONS OF ANY KIND, either express or implied.
 See the License for the specific language governing permissions and
 limitations under the License.
 */

package com.twitter.summingbird.scalding

import com.twitter.algebird.{ Monoid, Semigroup, Monad }
import com.twitter.algebird.{ Universe, Empty, Interval, Intersection, InclusiveLower, ExclusiveLower, ExclusiveUpper, InclusiveUpper }
import com.twitter.algebird.monad.{ StateWithError, Reader }
import com.twitter.bijection.Conversion.asMethod
import com.twitter.bijection.Injection
import com.twitter.scalding.{ Tool => STool, Source => SSource, TimePathedSource => STPS, _}
import com.twitter.summingbird._
import com.twitter.summingbird.batch.option.{ FlatMapShards, Reducers }
import com.twitter.summingbird.scalding.source.TimePathedSource
import com.twitter.summingbird.batch._
import com.twitter.chill.IKryoRegistrar
import com.twitter.summingbird.chill._
import com.twitter.summingbird.option._
import org.apache.hadoop.conf.Configuration
import org.apache.hadoop.fs.Path
import org.apache.hadoop.io.serializer.{Serialization => HSerialization}
import org.apache.hadoop.util.ToolRunner
import org.apache.hadoop.util.GenericOptionsParser
import java.util.{ HashMap => JHashMap, Map => JMap, TimeZone }
import cascading.flow.{FlowDef, Flow}
import com.twitter.scalding.Mode

import scala.util.{ Success, Failure }
import scala.util.control.Exception.allCatch

import org.slf4j.LoggerFactory
import com.twitter.util.{Try => TTry, Throw, Return}

object Scalding {
  @transient private val logger = LoggerFactory.getLogger(classOf[Scalding])


  def apply(jobName: String, options: Map[String, Options] = Map.empty) = {
    new Scalding(jobName, options, identity, List())
  }

  implicit val dateRangeInjection: Injection[DateRange, Interval[Timestamp]] = Injection.build {
    (dr: DateRange) => {
      val DateRange(l, u) = dr
      Interval.leftClosedRightOpen(Timestamp(l.timestamp), Timestamp(u.timestamp + 1L))
    }
  } {
    case Intersection(lb, ub) =>
      val low = lb match {
        case InclusiveLower(l) => l
        case ExclusiveLower(l) => l.next
      }
      val high = ub match {
        case InclusiveUpper(u) => u
        case ExclusiveUpper(u) => u.prev
      }
      Success(DateRange(low.toRichDate, high.toRichDate))
    case _ => Failure(new RuntimeException("Unbounded interval!"))
  }


  def emptyFlowProducer[T]: FlowProducer[TypedPipe[T]] =
    Reader({ implicit fdm: (FlowDef, Mode) => TypedPipe.empty })

  def getCommutativity(names: List[String],
    options: Map[String, Options],
    s: Summer[Scalding, _, _]): Commutativity = {

    val commutativity = getOrElse(options, names, s, {
      logger.warn("Store: {} has no commutativity setting. Assuming {}",
          names, MonoidIsCommutative.default)
      MonoidIsCommutative.default
    }).commutativity

    commutativity match {
      case Commutative =>
        logger.info("Store: {} is commutative", names)
      case NonCommutative =>
        logger.info("Store: {} is non-commutative (less efficient than commutative)", names)
    }

    commutativity
  }

<<<<<<< HEAD
  def intersect(dr1: DateRange, dr2: DateRange): Either[List[FailureReason], DateRange] =
    (dr1.as[Interval[Time]] && (dr2.as[Interval[Time]])).as[Option[DateRange]] match {
      case Some(dr) => Right(dr)
      case None => Left(List("No intersection between date ranges: " + dr1 + " and " + dr2))
    }
=======
  def intersect(dr1: DateRange, dr2: DateRange): Option[DateRange] =
    (dr1.as[Interval[Timestamp]] && (dr2.as[Interval[Timestamp]])).as[Option[DateRange]]
>>>>>>> 1e9ceb95

  /** Given a constructor function, computes the maximum available range
   * of time or gives an error.
   *
   * Works by calling validateTaps on the Mappable, so if that does not work correctly
   * this will be incorrect.
   */
  def minify(mode: Mode, desired: DateRange)(factory: (DateRange) => SSource):
    Either[List[FailureReason], DateRange] = {
      try {
        val available = (mode, factory(desired)) match {
          case (hdfs: Hdfs, ts: STPS) =>
            TimePathedSource.satisfiableHdfs(hdfs, desired, factory.asInstanceOf[DateRange => STPS])
              .map(Right(_))
              .getOrElse(Left(List("No satisfiable HDFS date range")))
          case _ => bisectingMinify(mode, desired)(factory)
        }
        available.right.flatMap {
          intersect(desired, _)
        }
      }
      catch { case t: Throwable => toTry(t) }
    }

  private def bisectingMinify(mode: Mode, desired: DateRange)
                             (factory: (DateRange) => SSource)
  : Either[List[FailureReason], DateRange] = {
    def tryRange(end: Long): TTry[Unit] =
      TTry(factory(DateRange(desired.start, RichDate(end))).validateTaps(mode))
    val DateRange(start, end) = desired
    tryRange(start.timestamp) match{
    case Return(_) => {
      // The invariant is that low isGood, low < upper, and upper isGood == false
      @annotation.tailrec
      def findEnd(low: Long, upper: Long): Long =
        if (low == (upper - 1L))
          low
        else {
          // mid must be > low because upper >= low + 2
          val mid = low + (upper - low)/2
          if(tryRange(mid).isReturn)
            findEnd(mid, upper)
          else
            findEnd(low, mid)
        }

      if(tryRange(end.timestamp).isReturn) Right(desired)
      else Right(DateRange(desired.start, RichDate(findEnd(start.timestamp, end.timestamp))))
    }
    case Throw(e) =>{
      // No good data
      toTry(e)
    }
  }
  }

  /** This uses minify to find the smallest subset we can run.
   * If you don't want this behavior, then use pipeFactoryExact which
   * either produces all the DateRange or the whole job fails.
   */
  def pipeFactory[T](factory: (DateRange) => Mappable[T])
    (implicit timeOf: TimeExtractor[T]): PipeFactory[T] =
    StateWithError[(Interval[Timestamp], Mode), List[FailureReason], FlowToPipe[T]]{
      (timeMode: (Interval[Timestamp], Mode)) => {
        val (timeSpan, mode) = timeMode

        toDateRange(timeSpan).right.flatMap { dr =>
          minify(mode, dr)(factory)
            .right.map { newDr =>
              val newIntr = newDr.as[Interval[Timestamp]]
              val mappable = factory(newDr)
              ((newIntr, mode), Reader { (fdM: (FlowDef, Mode)) =>
                TypedPipe.from(mappable)(fdM._1, fdM._2)
                  .flatMap { t =>
                    val time = Timestamp(timeOf(t))
                    if(newIntr(time)) Some((time, t)) else None
                  }
              })
            }
        }
      }
    }

  def pipeFactoryExact[T](factory: (DateRange) => Mappable[T])
    (implicit timeOf: TimeExtractor[T]): PipeFactory[T] =
    StateWithError[(Interval[Timestamp], Mode), List[FailureReason], FlowToPipe[T]]{
      (timeMode: (Interval[Timestamp], Mode)) => {
        val (timeSpan, mode) = timeMode

        toDateRange(timeSpan).right.map { dr =>
          val mappable = factory(dr)
          ((timeSpan, mode), Reader { (fdM: (FlowDef, Mode)) =>
            mappable.validateTaps(fdM._2) //This can throw, but that is what this caller wants
            TypedPipe.from(mappable)(fdM._1, fdM._2)
              .flatMap { t =>
                val time = Timestamp(timeOf(t))
                if(timeSpan(time)) Some((time, t)) else None
              }
          })
        }
      }
    }

  def sourceFromMappable[T: TimeExtractor: Manifest](
    factory: (DateRange) => Mappable[T]): Producer[Scalding, T] =
    Producer.source[Scalding, T](pipeFactory(factory))

  def toDateRange(timeSpan: Interval[Timestamp]): Try[DateRange] =
      timeSpan.as[Option[DateRange]]
        .map { Right(_) }
        .getOrElse(Left(List("only finite time ranges are supported by scalding: " + timeSpan.toString)))

  def limitTimes[T](range: Interval[Timestamp], in: FlowToPipe[T]): FlowToPipe[T] =
    in.map { pipe => pipe.filter { case (time, _) => range(time) } }

  def merge[T](left: FlowToPipe[T], right: FlowToPipe[T]): FlowToPipe[T] =
    for { l <- left; r <- right } yield (l ++ r)

  /**
   * This does the AlsoProducer logic of making `ensure` a part of the
   * flow, but not this output.
   */
  def also[L,R](ensure: FlowToPipe[L], result: FlowToPipe[R]): FlowToPipe[R] =
    for { _ <- ensure; r <- result } yield r

  /** Memoize the inner reader
   *  This is not a performance optimization, but a correctness one applicable
   *  to some cases (namely any function that mutates the FlowDef or does IO).
   *  Though we are working in a referentially transparent manner, the application
   *  of the function inside the PipeFactory (the Reader) mutates the FlowDef.
   *  For a fixed PipeFactory, we only want to mutate a given FlowDef once.
   *  If we memoize with this function, it guarantees that the PipeFactory
   *  is idempotent.
   * */
  def memoize[T](pf: PipeFactory[T]): PipeFactory[T] = {
    val memo = new Memo[T]
    pf.map { rdr =>
      Reader({ i => memo.getOrElseUpdate(i, rdr) })
    }
  }


  private def getOrElse[T <: AnyRef : Manifest](options: Map[String, Options], names: List[String], producer: Producer[Scalding, _], default: => T): T = {
    val maybePair = (for {
      id <- names :+ "DEFAULT"
      innerOpts <- options.get(id)
      option <- innerOpts.get[T]
    } yield (id, option)).headOption

    maybePair match {
      case None =>
          logger.debug("Producer ({}): Using default setting {}", producer.getClass.getName, default)
          default
      case Some((id, opt)) =>
          logger.info("Producer ({}) Using {} found via NamedProducer \"{}\"", Array[AnyRef](producer.getClass.getName, opt, id))
          opt
    }
  }


  /** Return a PipeFactory that can cover as much as possible of the time range requested,
   * but the output state gives the actual, non-empty, interval that can be produced
   */
  private def buildFlow[T](options: Map[String, Options],
    producer: Producer[Scalding, T],
    fanOuts: Set[Producer[Scalding, _]],
    dependants: Dependants[Scalding],
    built: Map[Producer[Scalding, _], PipeFactory[_]]): (PipeFactory[T], Map[Producer[Scalding, _], PipeFactory[_]]) = {
    val names = dependants.namesOf(producer).map(_.id)

    def recurse[U](p: Producer[Scalding, U],
      built: Map[Producer[Scalding, _], PipeFactory[_]] = built):
      (PipeFactory[U], Map[Producer[Scalding, _], PipeFactory[_]]) =
        buildFlow(options, p, fanOuts, dependants, built)

    /**
     * The scalding Typed-API does not deal with TypedPipes with fanout,
     * it just computes both branches twice. We call this function
     * to force all Producers that have fanOut greater than 1
     * to render intermediate cascading pipes so that
     * cascading will optimize them properly
     *
     * TODO fix this in scalding
     * https://github.com/twitter/scalding/issues/513
     */
    def forceNode[U](p: PipeFactory[U]): PipeFactory[U] =
      if(fanOuts(producer))
        p.map { flowP =>
          flowP.map { _.fork }
        }
      else
        p


    built.get(producer) match {
      case Some(pf) => (pf.asInstanceOf[PipeFactory[T]], built)
      case None =>
        val (pf, m) = producer match {
          case Source(src) => {
            val shards = getOrElse(options, names, producer, FlatMapShards.default).count
            val srcPf = if (shards <= 1)
              src
            else
              src.mapPipe(_.shard(shards))

            (srcPf, built)
          }
          case IdentityKeyedProducer(producer) => recurse(producer)
          case NamedProducer(producer, newId)  => recurse(producer)
          case summer@Summer(producer, store, monoid) =>
            /*
             * The store may already have materialized values, so we don't need the whole
             * input history, but to produce NEW batches, we may need some input.
             * So, we pass the full PipeFactory to to the store so it can request only
             * the time ranges that it needs.
             */
            val (in, m) = recurse(producer)
            val commutativity = getCommutativity(names, options, summer)
            val storeReducers = getOrElse(options, names, producer, Reducers.default).count
            logger.info("Store {} using {} reducers (-1 means unset)", store, storeReducers)
            (store.merge(in, monoid, commutativity, storeReducers), m)
          case LeftJoinedProducer(left, service) =>
            /**
             * There is no point loading more from the left than the service can
             * join with, so we pass in the left PipeFactory so that the service
             * can compute how wuch it can actually handle and only load that much
             */
            val (pf, m) = recurse(left)
            (service.lookup(pf), m)
          case WrittenProducer(producer, sink) =>
            val (pf, m) = recurse(producer)
            (sink.write(pf), m)
          case OptionMappedProducer(producer, op) =>
            // Map in two monads here, first state then reader
            val (fmp, m) = recurse(producer)
            (fmp.map { flowP =>
              flowP.map { typedPipe =>
                typedPipe.flatMap { case (time, item) =>
                  op(item).map((time, _))
                }
              }
            }, m)
          case kfm@KeyFlatMappedProducer(producer, op) =>
            val (fmp, m) = recurse(producer)
            /**
             * If the following is true, it is safe to put a mapside reduce before this node:
             * 1) there is only one downstream output, which is a Summer
             * 2) there are only NoOp Producers between this node and the Summer
             */
            val downStream = dependants.transitiveDependantsTillOutput(kfm)
            val maybeMerged = downStream.collect { case t: TailProducer[_, _] => t }
              match {
                case List(sAny:Summer[_,_,_]) =>
                  val s = sAny.asInstanceOf[Summer[Scalding, Any, Any]]
                  if(downStream.forall(d => Producer.isNoOp(d) || d == s)) {
                    //only downstream are no-ops and the summer GO!
                    getCommutativity(names, options, s) match {
                      case Commutative =>
                        logger.info("enabling flatMapKeys mapside caching")
                        s.store.partialMerge(fmp, s.monoid, Commutative)
                      case NonCommutative =>
                        logger.info("not enabling flatMapKeys mapside caching, due to non-commutativity")
                        fmp
                    }
                  }
                  else
                    fmp
                case _ => fmp
              }

            // Map in two monads here, first state then reader
            (maybeMerged.map { flowP =>
              flowP.map { typedPipe =>
                typedPipe.flatMap { case (time, (k, v)) =>
                  op(k).map{newK => (time, (newK, v))}
                }
              }
            }, m)
          case FlatMappedProducer(producer, op) =>
            // Map in two monads here, first state then reader
            val shards = getOrElse(options, names, producer, FlatMapShards.default).count
            val (fmp, m) = recurse(producer)
            val fmpSharded = if (shards < 1)
              fmp
            else
              fmp.mapPipe(_.shard(shards))

            (fmpSharded.map { flowP =>
              flowP.map { typedPipe =>
                typedPipe.flatMap { case (time, item) =>
                  op(item).map((time, _))
                }
              }
            }, m)
          case MergedProducer(l, r) => {
            val (pfl, ml) = recurse(l)
            val (pfr, mr) = recurse(r, built = ml)
            val merged = for {
              // concatenate errors (++) and find the intersection (&&) of times
              leftAndRight <- pfl.join(pfr,
                { (lerr: List[FailureReason], rerr: List[FailureReason]) => lerr ++ rerr },
                { case ((tsl, leftFM), (tsr, _)) => (tsl && tsr, leftFM) })
              merged = Scalding.merge(leftAndRight._1, leftAndRight._2)
              maxAvailable <- StateWithError.getState // read the latest state, which is the time
            } yield Scalding.limitTimes(maxAvailable._1, merged)
            (merged, mr)
          }
          /** The logic here is identical to a merge except we ignore what comes out of
           * the left side, BUT NOT THE TIME. we can't let the right get ahead of what the
           * left could do to be consistent with the rest of this code.
           */
          case AlsoProducer(l, r) => {
            val (pfl, ml) = recurse(l)
            val (pfr, mr) = recurse(r, built = ml)
            val onlyRight = for {
              // concatenate errors (++) and find the intersection (&&) of times
              leftAndRight <- pfl.join(pfr,
                { (lerr: List[FailureReason], rerr: List[FailureReason]) => lerr ++ rerr },
                { case ((tsl, leftFM), (tsr, _)) => (tsl && tsr, leftFM) })
              justRight = Scalding.also(leftAndRight._1, leftAndRight._2)
              maxAvailable <- StateWithError.getState // read the latest state, which is the time
            } yield Scalding.limitTimes(maxAvailable._1, justRight)
            (onlyRight, mr)
          }
        }
        // Make sure that we end any chains of nodes at fanned out nodes:
        val res = memoize(forceNode(pf))
        (res.asInstanceOf[PipeFactory[T]], m + (producer -> res))
    }
  }

  private def planProducer[T](options: Map[String, Options], prod: Producer[Scalding, T]): PipeFactory[T] = {
    val dep = Dependants(prod)
    val fanOutSet =
      dep.nodes
        .filter(dep.fanOut(_).exists(_ > 1)).toSet
    buildFlow(options, prod, fanOutSet, dep, Map.empty)._1
  }

  def plan[T](options: Map[String, Options], prod: TailProducer[Scalding, T]): PipeFactory[T] = {
    planProducer(options, prod)
  }

  /** Use this method to interop with existing scalding code
   * Note this may return a smaller DateRange than you ask for
   * If you need an exact DateRange see toPipeExact.
   */
  def toPipe[T](dr: DateRange,
    prod: Producer[Scalding, T],
    opts: Map[String, Options] = Map.empty)(implicit fd: FlowDef, mode: Mode): Try[(DateRange, TypedPipe[(Timestamp, T)])] = {
      val ts = dr.as[Interval[Timestamp]]
      val pf = planProducer(opts, prod)
      toPipe(ts, fd, mode, pf).right.map { case (ts, pipe) =>
        (ts.as[Option[DateRange]].get, pipe)
      }
  }

  /** Use this method to interop with existing scalding code that expects
   * to schedule an exact DateRange or fail.
   */
  def toPipeExact[T](dr: DateRange,
    prod: Producer[Scalding, T],
    opts: Map[String, Options] = Map.empty)(implicit fd: FlowDef, mode: Mode): Try[TypedPipe[(Timestamp, T)]] = {
      val ts = dr.as[Interval[Timestamp]]
      val pf = planProducer(opts, prod)
      toPipeExact(ts, fd, mode, pf)
    }

  def toPipe[T](timeSpan: Interval[Timestamp],
    flowDef: FlowDef,
    mode: Mode,
    pf: PipeFactory[T]): Try[(Interval[Timestamp], TimedPipe[T])] = {
    logger.info("Planning on interval: {}", timeSpan.as[Option[DateRange]])
    pf((timeSpan, mode))
      .right
      .map { case (((ts, m), flowDefMutator)) => (ts, flowDefMutator((flowDef, m))) }
    }

  def toPipeExact[T](timeSpan: Interval[Timestamp],
    flowDef: FlowDef,
    mode: Mode,
    pf: PipeFactory[T]): Try[TimedPipe[T]] = {
    logger.info("Planning on interval: {}", timeSpan.as[Option[DateRange]])
    pf((timeSpan, mode))
      .right
      .flatMap { case (((ts, m), flowDefMutator)) =>
        if(ts != timeSpan) Left(List("Could not load all of %s, only %s".format(ts, timeSpan)))
        else Right(flowDefMutator((flowDef, m)))
      }
  }
}

// Jank to get around serialization issues
class Memo[T] extends java.io.Serializable {
  @transient private val mmap = scala.collection.mutable.Map[(FlowDef,Mode), TimedPipe[T]]()
  def getOrElseUpdate(in: (FlowDef,Mode), rdr: Reader[(FlowDef,Mode),TimedPipe[T]]): TimedPipe[T] =
    mmap.getOrElseUpdate(in, rdr(in))
}

/** Use this option to write the logical graph that cascading
 * produces before Map/Reduce planning.
 * Use the job name as the key
 */
case class WriteDot(filename: String)

/** Use this option to write map/reduce graph
 * that cascading produces
 * Use the job name as the key
 */
case class WriteStepsDot(filename: String)

class Scalding(
  val jobName: String,
  @transient val options: Map[String, Options],
  @transient transformConfig: SummingbirdConfig => SummingbirdConfig,
  @transient passedRegistrars: List[IKryoRegistrar]
  )
    extends Platform[Scalding] {

  type Source[T] = PipeFactory[T]
  type Store[K, V] = scalding.Store[K, V]
  type Sink[T] = scalding.Sink[T]
  type Service[K, V] = scalding.Service[K, V]
  type Plan[T] = PipeFactory[T]

  def plan[T](prod: TailProducer[Scalding, T]): PipeFactory[T] =
    Scalding.plan(options, prod)

  protected def ioSerializations: List[Class[_ <: HSerialization[_]]] = List(
    classOf[org.apache.hadoop.io.serializer.WritableSerialization],
    classOf[cascading.tuple.hadoop.TupleSerialization],
    classOf[com.twitter.chill.hadoop.KryoSerialization]
  )

  def withRegistrars(newRegs: List[IKryoRegistrar]) =
    new Scalding(jobName, options, transformConfig, newRegs ++ passedRegistrars)

  def withConfigUpdater(fn: SummingbirdConfig => SummingbirdConfig) =
    new Scalding(jobName, options, transformConfig.andThen(fn), passedRegistrars)

  def updateConfig(conf: Configuration) {
    val scaldingConfig = SBChillRegistrar(ScaldingConfig(conf), passedRegistrars)
    Scalding.logger.debug("Serialization config changes:")
    Scalding.logger.debug("Removes: {}", scaldingConfig.removes)
    Scalding.logger.debug("Updates: {}", scaldingConfig.updates)

    // now let the user do her thing:
    val transformedConfig = transformConfig(scaldingConfig)

    Scalding.logger.debug("User+Serialization config changes:")
    Scalding.logger.debug("Removes: {}", transformedConfig.removes)
    Scalding.logger.debug("Updates: {}", transformedConfig.updates)

    transformedConfig.removes.foreach(conf.set(_, null))
    transformedConfig.updates.foreach(kv => conf.set(kv._1, kv._2.toString))
    // Store the options used:
    conf.set("summingbird.options", options.toString)
    conf.set("summingbird.jobname", jobName)
    // legacy name to match scalding
    conf.set("scalding.flow.submitted.timestamp",
          System.currentTimeMillis.toString)
    conf.set("summingbird.submitted.timestamp",
          System.currentTimeMillis.toString)

    def ifUnset(k: String, v: String) { if(null == conf.get(k)) { conf.set(k, v) } }
    // Set the mapside cache size, this is important to not be too small
    ifUnset("cascading.aggregateby.threshold", "100000")
  }

  private def setIoSerializations(c: Configuration): Unit =
    c.set("io.serializations", ioSerializations.map { _.getName }.mkString(","))

  private val HADOOP_DEFAULTS = Map(
    ("mapred.output.compression.type", "BLOCK"),
    ("io.compression.codec.lzo.compression.level", "3"),
    ("mapred.output.compress", "true"),
    ("mapred.compress.map.output", "true")
  )

  private def setHadoopConfigDefaults(c: Configuration): Unit =
    HADOOP_DEFAULTS.foreach { case (k, v) =>
      c.set(k, v)
    }

  // This is a side-effect-free computation that is called by run
  def toFlow(timeSpan: Interval[Timestamp], mode: Mode, pf: PipeFactory[_]): Try[(Interval[Timestamp], Flow[_])] = {
    val flowDef = new FlowDef
    flowDef.setName(jobName)
    Scalding.toPipe(timeSpan, flowDef, mode, pf)
      .right
      .flatMap { case (ts, pipe) =>
        // Now we have a populated flowDef, time to let Cascading do it's thing:
        try {
          Right((ts, mode.newFlowConnector(mode.config).connect(flowDef)))
        } catch {
          case (e: Throwable) => toTry(e)
        }
    }
  }

  def run(state: WaitingState[Interval[Timestamp]],
    mode: Mode,
    pf: TailProducer[Scalding, Any]): WaitingState[Interval[Timestamp]] =
    run(state, mode, plan(pf))

  def run(state: WaitingState[Interval[Timestamp]],
    mode: Mode,
    pf: PipeFactory[Any]): WaitingState[Interval[Timestamp]] = {

    mode match {
      case Hdfs(_, conf) =>
        // Set these before the user settings, so that the user
        // can change them if needed
        setHadoopConfigDefaults(conf)
        updateConfig(conf)
        setIoSerializations(conf)
      case _ =>
    }

    val prepareState = state.begin
    toFlow(prepareState.requested, mode, pf) match {
      case Left(errs) =>
        prepareState.fail(FlowPlanException(errs))
      case Right((ts,flow)) =>
        prepareState.willAccept(ts) match {
          case Right(runningState) =>
            try {
              options.get(jobName).foreach { jopt =>
                jopt.get[WriteDot].foreach { o => flow.writeDOT(o.filename) }
                jopt.get[WriteStepsDot].foreach { o => flow.writeStepsDOT(o.filename) }
              }
              flow.complete
              if (flow.getFlowStats.isSuccessful)
                runningState.succeed
              else
                throw new Exception("Flow did not complete.")
            } catch {
              case (e: Throwable) => {
                runningState.fail(e)
              }
            }
          case Left(waitingState) => waitingState
        }
    }
  }
}<|MERGE_RESOLUTION|>--- conflicted
+++ resolved
@@ -95,16 +95,11 @@
     commutativity
   }
 
-<<<<<<< HEAD
   def intersect(dr1: DateRange, dr2: DateRange): Either[List[FailureReason], DateRange] =
-    (dr1.as[Interval[Time]] && (dr2.as[Interval[Time]])).as[Option[DateRange]] match {
+    (dr1.as[Interval[Timestamp]] && (dr2.as[Interval[Timestamp]])).as[Option[DateRange]] match {
       case Some(dr) => Right(dr)
       case None => Left(List("No intersection between date ranges: " + dr1 + " and " + dr2))
     }
-=======
-  def intersect(dr1: DateRange, dr2: DateRange): Option[DateRange] =
-    (dr1.as[Interval[Timestamp]] && (dr2.as[Interval[Timestamp]])).as[Option[DateRange]]
->>>>>>> 1e9ceb95
 
   /** Given a constructor function, computes the maximum available range
    * of time or gives an error.
