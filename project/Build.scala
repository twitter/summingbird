package summingbird

import sbt._
import Keys._
import com.typesafe.tools.mima.plugin.MimaPlugin.mimaDefaultSettings
import com.typesafe.tools.mima.plugin.MimaKeys.previousArtifact

object SummingbirdBuild extends Build {
  def withCross(dep: ModuleID) =
    dep cross CrossVersion.binaryMapped {
      case "2.9.3" => "2.9.2" // TODO: hack because twitter hasn't built things against 2.9.3
      case version if version startsWith "2.10" => "2.10" // TODO: hack because sbt is broken
      case x => x
    }

  def specs2Import(scalaVersion: String) = scalaVersion match {
      case version if version startsWith "2.9" => "org.specs2" %% "specs2" % "1.12.4.1" % "test"
      case version if version startsWith "2.10" => "org.specs2" %% "specs2" % "1.13" % "test"
  }

  val extraSettings = Project.defaultSettings ++ mimaDefaultSettings

  val sharedSettings = extraSettings ++ Seq(
    organization := "com.twitter",
    version := "0.4.2",
    scalaVersion := "2.9.3",
    crossScalaVersions := Seq("2.9.3", "2.10.0"),
    libraryDependencies ++= Seq(
      "org.slf4j" % "slf4j-api" % slf4jVersion,
      "org.scalacheck" %% "scalacheck" % "1.10.0" % "test",
      // These satisify's scaldings log4j needs when in test mode
      "log4j" % "log4j" % "1.2.16" % "test",
      "org.slf4j" % "slf4j-log4j12" % slf4jVersion % "test"
    ),

    libraryDependencies <+= scalaVersion(specs2Import(_)),

    resolvers ++= Seq(
      Opts.resolver.sonatypeSnapshots,
      Opts.resolver.sonatypeReleases,
      "Clojars Repository" at "http://clojars.org/repo",
      "Conjars Repository" at "http://conjars.org/repo",
      "Twitter Maven" at "http://maven.twttr.com"
    ),

    parallelExecution in Test := true,

    scalacOptions ++= Seq(
      "-unchecked",
      "-deprecation",
      "-Yresolve-term-conflict:package"
    ),

    // Publishing options:
    publishMavenStyle := true,

    publishArtifact in Test := false,

    pomIncludeRepository := { x => false },

    publishTo <<= version { v =>
      Some(
        if (v.trim.toUpperCase.endsWith("SNAPSHOT"))
          Opts.resolver.sonatypeSnapshots
        else
          Opts.resolver.sonatypeStaging
          //"twttr" at "http://artifactory.local.twitter.com/libs-releases-local"
      )
    },

    pomExtra := (
      <url>https://github.com/twitter/summingbird</url>
      <licenses>
        <license>
          <name>Apache 2</name>
          <url>http://www.apache.org/licenses/LICENSE-2.0.txt</url>
          <distribution>repo</distribution>
          <comments>A business-friendly OSS license</comments>
        </license>
      </licenses>
      <scm>
        <url>git@github.com:twitter/summingbird.git</url>
        <connection>scm:git:git@github.com:twitter/summingbird.git</connection>
      </scm>
      <developers>
        <developer>
          <id>oscar</id>
          <name>Oscar Boykin</name>
          <url>http://twitter.com/posco</url>
        </developer>
        <developer>
          <id>sritchie</id>
          <name>Sam Ritchie</name>
          <url>http://twitter.com/sritchie</url>
        </developer>
        <developer>
          <id>asinghal</id>
          <name>Ashutosh Singhal</name>
          <url>http://twitter.com/daashu</url>
        </developer>
      </developers>)
  )

  lazy val summingbird = Project(
    id = "summingbird",
    base = file("."),
    settings = sharedSettings ++ DocGen.publishSettings
  ).settings(
    test := { },
    publish := { }, // skip publishing for this root project.
    publishLocal := { }
  ).aggregate(
    summingbirdCore,
    summingbirdBatch,
    summingbirdBatchHadoop,
    summingbirdOnline,
    summingbirdClient,
    summingbirdStorm,
    summingbirdStormTest,
    summingbirdScalding,
    summingbirdScaldingTest,
    summingbirdBuilder,
    summingbirdChill,
    summingbirdExample
  )

  val dfsDatastoresVersion = "1.3.4"
  val bijectionVersion = "0.6.2"
  val algebirdVersion = "0.5.0"
<<<<<<< HEAD
  val scaldingVersion = "0.9.0rc15"
  val storehausVersion = "0.8.1-t1394729996000-b55b5a88b26007655512823088a4e9a0b73df942"
=======
  val scaldingVersion = "0.9.0rc17"
  val storehausVersion = "0.9.0"
>>>>>>> ef2af686
  val utilVersion = "6.3.8"
  val chillVersion = "0.3.6"
  val tormentaVersion = "0.7.0"

  lazy val slf4jVersion = "1.6.6"

  /**
    * This returns the youngest jar we released that is compatible with
    * the current.
    */
  val unreleasedModules = Set[String]()

  def youngestForwardCompatible(subProj: String) =
    Some(subProj)
      .filterNot(unreleasedModules.contains(_))
      .map { s => "com.twitter" % ("summingbird-" + s + "_2.9.3") % "0.4.2" }

  def module(name: String) = {
    val id = "summingbird-%s".format(name)
    Project(id = id, base = file(id), settings = sharedSettings ++ Seq(
      Keys.name := id,
      previousArtifact := youngestForwardCompatible(name))
    )
  }

  lazy val summingbirdBatch = module("batch").settings(
    libraryDependencies ++= Seq(
      "com.twitter" %% "algebird-core" % algebirdVersion,
      "com.twitter" %% "bijection-core" % bijectionVersion,
      "com.twitter" %% "scalding-date" % scaldingVersion
    )
  )

  lazy val summingbirdChill = module("chill").settings(
    libraryDependencies ++= Seq(
      "com.twitter" %% "chill" % chillVersion,
      "com.twitter" %% "chill-bijection" % chillVersion
    )
  ).dependsOn(
      summingbirdCore,
      summingbirdBatch
  )

  lazy val summingbirdClient = module("client").settings(
    libraryDependencies ++= Seq(
      "com.twitter" %% "algebird-core" % algebirdVersion,
      "com.twitter" %% "algebird-util" % algebirdVersion,
      "com.twitter" %% "bijection-core" % bijectionVersion,
      "com.twitter" %% "storehaus-core" % storehausVersion,
      "com.twitter" %% "storehaus-algebra" % storehausVersion
    )
  ).dependsOn(summingbirdBatch)

  lazy val summingbirdCore = module("core").settings(
    libraryDependencies += "com.twitter" %% "algebird-core" % algebirdVersion
  )

  lazy val summingbirdOnline = module("online").settings(
    libraryDependencies ++= Seq(
      "com.twitter" %% "algebird-core" % algebirdVersion,
      "com.twitter" %% "bijection-core" % bijectionVersion,
      "com.twitter" %% "storehaus-core" % storehausVersion,
      "com.twitter" %% "chill" % chillVersion,
      "com.twitter" %% "storehaus-algebra" % storehausVersion,
      withCross("com.twitter" %% "util-core" % utilVersion)
    )
  ).dependsOn(
    summingbirdCore % "test->test;compile->compile"
  )

  lazy val summingbirdStorm = module("storm").settings(
    parallelExecution in Test := false,
    libraryDependencies ++= Seq(
      "com.twitter" %% "algebird-core" % algebirdVersion,
      "com.twitter" %% "bijection-core" % bijectionVersion,
      "com.twitter" %% "chill" % chillVersion,
      "com.twitter" % "chill-storm" % chillVersion,
      "com.twitter" %% "chill-bijection" % chillVersion,
      "com.twitter" %% "storehaus-core" % storehausVersion,
      "com.twitter" %% "storehaus-algebra" % storehausVersion,
      "com.twitter" %% "scalding-args" % scaldingVersion,
      "com.twitter" %% "tormenta-core" % tormentaVersion,
      withCross("com.twitter" %% "util-core" % utilVersion),
      "storm" % "storm" % "0.9.0-wip15" % "provided"
    )
  ).dependsOn(
    summingbirdCore % "test->test;compile->compile",
    summingbirdOnline,
    summingbirdChill,
    summingbirdBatch
  )

  lazy val summingbirdStormTest = module("storm-test").settings(
    parallelExecution in Test := false,
    libraryDependencies ++= Seq(
      "com.twitter" %% "algebird-core" % algebirdVersion,
      "com.twitter" %% "bijection-core" % bijectionVersion,
      "com.twitter" %% "storehaus-core" % storehausVersion,
      "com.twitter" %% "storehaus-algebra" % storehausVersion,
      "com.twitter" %% "tormenta-core" % tormentaVersion,
      withCross("com.twitter" %% "util-core" % utilVersion),
      "storm" % "storm" % "0.9.0-wip15" % "provided"
    )
  ).dependsOn(
    summingbirdCore % "test->test;compile->compile",
    summingbirdStorm
  )

  lazy val summingbirdScalding = module("scalding").settings(
    libraryDependencies ++= Seq(
      "com.backtype" % "dfs-datastores" % dfsDatastoresVersion,
      "com.backtype" % "dfs-datastores-cascading" % dfsDatastoresVersion,
      "com.twitter" %% "algebird-core" % algebirdVersion,
      "com.twitter" %% "algebird-util" % algebirdVersion,
      "com.twitter" %% "algebird-bijection" % algebirdVersion,
      "com.twitter" %% "bijection-json" % bijectionVersion,
      "com.twitter" %% "chill" % chillVersion,
      "com.twitter" % "chill-hadoop" % chillVersion,
      "com.twitter" %% "chill-bijection" % chillVersion,
      "commons-lang" % "commons-lang" % "2.6",
      "com.twitter" %% "scalding-core" % scaldingVersion,
      "com.twitter" %% "scalding-commons" % scaldingVersion
    )
  ).dependsOn(
    summingbirdCore % "test->test;compile->compile",
    summingbirdChill,
    summingbirdBatchHadoop,
    summingbirdBatch
  )

  lazy val summingbirdScaldingTest = module("scalding-test").settings(
    libraryDependencies ++= Seq(
      "org.scalacheck" %% "scalacheck" % "1.10.0"
    )
  ).dependsOn(
    summingbirdCore % "test->test;compile->compile",
    summingbirdChill,
    summingbirdBatchHadoop,
    summingbirdScalding
  )

  lazy val summingbirdBatchHadoop = module("batch-hadoop").settings(
    libraryDependencies ++= Seq(
      "com.backtype" % "dfs-datastores" % dfsDatastoresVersion,
      "com.twitter" %% "algebird-core" % algebirdVersion,
      "com.twitter" %% "bijection-json" % bijectionVersion,
      "com.twitter" %% "scalding-date" % scaldingVersion
    )
  ).dependsOn(
    summingbirdCore % "test->test;compile->compile",
    summingbirdBatch
  )

  lazy val summingbirdBuilder = module("builder").settings(
    libraryDependencies ++= Seq(
      "storm" % "storm" % "0.9.0-wip15" % "provided"
    )
  ).dependsOn(
    summingbirdCore,
    summingbirdStorm,
    summingbirdScalding
  )

  lazy val summingbirdExample = module("example").settings(
    libraryDependencies ++= Seq(
      "log4j" % "log4j" % "1.2.16",
      "org.slf4j" % "slf4j-log4j12" % slf4jVersion,
      "storm" % "storm" % "0.9.0-wip15" exclude("org.slf4j", "log4j-over-slf4j") exclude("ch.qos.logback", "logback-classic"),
      "com.twitter" %% "bijection-netty" % bijectionVersion,
      "com.twitter" %% "tormenta-twitter" % tormentaVersion,
      "com.twitter" %% "storehaus-memcache" % storehausVersion
    )
  ).dependsOn(summingbirdCore, summingbirdStorm)
}<|MERGE_RESOLUTION|>--- conflicted
+++ resolved
@@ -127,13 +127,8 @@
   val dfsDatastoresVersion = "1.3.4"
   val bijectionVersion = "0.6.2"
   val algebirdVersion = "0.5.0"
-<<<<<<< HEAD
-  val scaldingVersion = "0.9.0rc15"
-  val storehausVersion = "0.8.1-t1394729996000-b55b5a88b26007655512823088a4e9a0b73df942"
-=======
-  val scaldingVersion = "0.9.0rc17"
+  val scaldingVersion = "0.9.1"
   val storehausVersion = "0.9.0"
->>>>>>> ef2af686
   val utilVersion = "6.3.8"
   val chillVersion = "0.3.6"
   val tormentaVersion = "0.7.0"
