package summingbird

import sbt._
import Keys._
import com.typesafe.tools.mima.plugin.MimaPlugin.mimaDefaultSettings
import com.typesafe.tools.mima.plugin.MimaKeys.previousArtifact

object SummingbirdBuild extends Build {
  def withCross(dep: ModuleID) =
    dep cross CrossVersion.binaryMapped {
      case "2.9.3" => "2.9.2" // TODO: hack because twitter hasn't built things against 2.9.3
      case version if version startsWith "2.10" => "2.10" // TODO: hack because sbt is broken
      case x => x
    }

  def specs2Import(scalaVersion: String) = scalaVersion match {
      case version if version startsWith "2.9" => "org.specs2" %% "specs2" % "1.12.4.1" % "test"
      case version if version startsWith "2.10" => "org.specs2" %% "specs2" % "1.13" % "test"
  }

  val extraSettings = Project.defaultSettings ++ mimaDefaultSettings

  val sharedSettings = extraSettings ++ Seq(
    organization := "com.twitter",
    version := "0.4.0rc1",
    scalaVersion := "2.9.3",
    crossScalaVersions := Seq("2.9.3", "2.10.0"),
    libraryDependencies ++= Seq(
      "org.slf4j" % "slf4j-api" % slf4jVersion,
      "org.scalacheck" %% "scalacheck" % "1.10.0" % "test",
      // These satisify's scaldings log4j needs when in test mode
      "log4j" % "log4j" % "1.2.16" % "test",
      "org.slf4j" % "slf4j-log4j12" % slf4jVersion % "test"
    ),

    libraryDependencies <+= scalaVersion(specs2Import(_)),

    resolvers ++= Seq(
      Opts.resolver.sonatypeSnapshots,
      Opts.resolver.sonatypeReleases,
      "Clojars Repository" at "http://clojars.org/repo",
      "Conjars Repository" at "http://conjars.org/repo",
      "Twitter Maven" at "http://maven.twttr.com"
    ),

    parallelExecution in Test := true,

    scalacOptions ++= Seq(
      "-unchecked",
      "-deprecation",
      "-Yresolve-term-conflict:package"
    ),

    // Publishing options:
    publishMavenStyle := true,

    publishArtifact in Test := false,

    pomIncludeRepository := { x => false },

    publishTo <<= version { v =>
      Some(
        if (v.trim.toUpperCase.endsWith("SNAPSHOT"))
          Opts.resolver.sonatypeSnapshots
        else
          Opts.resolver.sonatypeStaging
          //"twttr" at "http://artifactory.local.twitter.com/libs-releases-local"
      )
    },

    pomExtra := (
      <url>https://github.com/twitter/summingbird</url>
      <licenses>
        <license>
          <name>Apache 2</name>
          <url>http://www.apache.org/licenses/LICENSE-2.0.txt</url>
          <distribution>repo</distribution>
          <comments>A business-friendly OSS license</comments>
        </license>
      </licenses>
      <scm>
        <url>git@github.com:twitter/summingbird.git</url>
        <connection>scm:git:git@github.com:twitter/summingbird.git</connection>
      </scm>
      <developers>
        <developer>
          <id>oscar</id>
          <name>Oscar Boykin</name>
          <url>http://twitter.com/posco</url>
        </developer>
        <developer>
          <id>sritchie</id>
          <name>Sam Ritchie</name>
          <url>http://twitter.com/sritchie</url>
        </developer>
        <developer>
          <id>asinghal</id>
          <name>Ashutosh Singhal</name>
          <url>http://twitter.com/daashu</url>
        </developer>
      </developers>)
  )

  lazy val summingbird = Project(
    id = "summingbird",
    base = file("."),
    settings = sharedSettings ++ DocGen.publishSettings
  ).settings(
    test := { },
    publish := { }, // skip publishing for this root project.
    publishLocal := { }
  ).aggregate(
    summingbirdCore,
    summingbirdBatch,
    summingbirdBatchHadoop,
    summingbirdOnline,
    summingbirdClient,
    summingbirdStorm,
    summingbirdStormTest,
    summingbirdScalding,
    summingbirdScaldingTest,
    summingbirdBuilder,
    summingbirdChill,
    summingbirdExample
  )

  val dfsDatastoresVersion = "1.3.4"
<<<<<<< HEAD
  val bijectionVersion = "0.6.0"
  val algebirdVersion = "0.4.0"
  val scaldingVersion = "0.9.0rc4"
  val storehausVersion = "0.8.0"
=======
  val bijectionVersion = "0.6.2"
  val algebirdVersion = "0.5.0"
  val scaldingVersion = "0.9.0rc15"
  val storehausVersion = "0.9.0rc2"
>>>>>>> d85bb24e
  val utilVersion = "6.3.8"
  val chillVersion = "0.3.6"
  val tormentaVersion = "0.7.0"

  lazy val slf4jVersion = "1.6.6"

  /**
    * This returns the youngest jar we released that is compatible with
    * the current.
    */
  val unreleasedModules = Set[String]()

  def youngestForwardCompatible(subProj: String) =
    Some(subProj)
      .filterNot(unreleasedModules.contains(_))
      .map { s => "com.twitter" % ("summingbird-" + s + "_2.9.3") % "0.3.0" }

  def module(name: String) = {
    val id = "summingbird-%s".format(name)
    Project(id = id, base = file(id), settings = sharedSettings ++ Seq(
      Keys.name := id,
      previousArtifact := youngestForwardCompatible(name))
    )
  }

  lazy val summingbirdBatch = module("batch").settings(
    libraryDependencies ++= Seq(
      "com.twitter" %% "algebird-core" % algebirdVersion,
      "com.twitter" %% "bijection-core" % bijectionVersion,
      "com.twitter" %% "scalding-date" % scaldingVersion
    )
  )

  lazy val summingbirdChill = module("chill").settings(
    libraryDependencies ++= Seq(
      "com.twitter" %% "chill" % chillVersion,
      "com.twitter" %% "chill-bijection" % chillVersion
    )
  ).dependsOn(
      summingbirdCore,
      summingbirdBatch
  )

  lazy val summingbirdClient = module("client").settings(
    libraryDependencies ++= Seq(
      "com.twitter" %% "algebird-core" % algebirdVersion,
      "com.twitter" %% "algebird-util" % algebirdVersion,
      "com.twitter" %% "bijection-core" % bijectionVersion,
      "com.twitter" %% "storehaus-core" % storehausVersion,
      "com.twitter" %% "storehaus-algebra" % storehausVersion
    )
  ).dependsOn(summingbirdBatch)

  lazy val summingbirdCore = module("core").settings(
    libraryDependencies += "com.twitter" %% "algebird-core" % algebirdVersion
  )

  lazy val summingbirdOnline = module("online").settings(
    libraryDependencies ++= Seq(
      "com.twitter" %% "algebird-core" % algebirdVersion,
      "com.twitter" %% "bijection-core" % bijectionVersion,
      "com.twitter" %% "storehaus-core" % storehausVersion,
      "com.twitter" %% "chill" % chillVersion,
      "com.twitter" %% "storehaus-algebra" % storehausVersion,
      withCross("com.twitter" %% "util-core" % utilVersion)
    )
  ).dependsOn(
    summingbirdCore % "test->test;compile->compile"
  )

  lazy val summingbirdStorm = module("storm").settings(
    parallelExecution in Test := false,
    libraryDependencies ++= Seq(
      "com.twitter" %% "algebird-core" % algebirdVersion,
      "com.twitter" %% "bijection-core" % bijectionVersion,
      "com.twitter" %% "chill" % chillVersion,
      "com.twitter" % "chill-storm" % chillVersion,
      "com.twitter" %% "chill-bijection" % chillVersion,
      "com.twitter" %% "storehaus-core" % storehausVersion,
      "com.twitter" %% "storehaus-algebra" % storehausVersion,
      "com.twitter" %% "scalding-args" % scaldingVersion,
      "com.twitter" %% "tormenta-core" % tormentaVersion,
      withCross("com.twitter" %% "util-core" % utilVersion),
      "storm" % "storm" % "0.9.0-wip15" % "provided"
    )
  ).dependsOn(
    summingbirdCore % "test->test;compile->compile",
    summingbirdOnline,
    summingbirdChill,
    summingbirdBatch
  )

  lazy val summingbirdStormTest = module("storm-test").settings(
    parallelExecution in Test := false,
    libraryDependencies ++= Seq(
      "com.twitter" %% "algebird-core" % algebirdVersion,
      "com.twitter" %% "bijection-core" % bijectionVersion,
      "com.twitter" %% "storehaus-core" % storehausVersion,
      "com.twitter" %% "storehaus-algebra" % storehausVersion,
      "com.twitter" %% "tormenta-core" % tormentaVersion,
      withCross("com.twitter" %% "util-core" % utilVersion),
      "storm" % "storm" % "0.9.0-wip15" % "provided"
    )
  ).dependsOn(
    summingbirdCore % "test->test;compile->compile",
    summingbirdStorm
  )

  lazy val summingbirdScalding = module("scalding").settings(
    libraryDependencies ++= Seq(
      "com.backtype" % "dfs-datastores" % dfsDatastoresVersion,
      "com.backtype" % "dfs-datastores-cascading" % dfsDatastoresVersion,
      "com.twitter" %% "algebird-core" % algebirdVersion,
      "com.twitter" %% "algebird-util" % algebirdVersion,
      "com.twitter" %% "algebird-bijection" % algebirdVersion,
      "com.twitter" %% "bijection-json" % bijectionVersion,
      "com.twitter" %% "chill" % chillVersion,
      "com.twitter" % "chill-hadoop" % chillVersion,
      "com.twitter" %% "chill-bijection" % chillVersion,
      "commons-lang" % "commons-lang" % "2.6",
      "com.twitter" %% "scalding-core" % scaldingVersion,
      "com.twitter" %% "scalding-commons" % scaldingVersion
    )
  ).dependsOn(
    summingbirdCore % "test->test;compile->compile",
    summingbirdChill,
    summingbirdBatchHadoop,
    summingbirdBatch
  )

  lazy val summingbirdScaldingTest = module("scalding-test").settings(
    libraryDependencies ++= Seq(
      "org.scalacheck" %% "scalacheck" % "1.10.0"
    )
  ).dependsOn(
    summingbirdCore % "test->test;compile->compile",
    summingbirdChill,
    summingbirdBatchHadoop,
    summingbirdScalding
  )

  lazy val summingbirdBatchHadoop = module("batch-hadoop").settings(
    libraryDependencies ++= Seq(
      "com.backtype" % "dfs-datastores" % dfsDatastoresVersion,
      "com.twitter" %% "algebird-core" % algebirdVersion,
      "com.twitter" %% "bijection-json" % bijectionVersion,
      "com.twitter" %% "scalding-date" % scaldingVersion
    )
  ).dependsOn(
    summingbirdCore % "test->test;compile->compile",
    summingbirdBatch
  )

  lazy val summingbirdBuilder = module("builder").settings(
    libraryDependencies ++= Seq(
      "storm" % "storm" % "0.9.0-wip15" % "provided"
    )
  ).dependsOn(
    summingbirdCore,
    summingbirdStorm,
    summingbirdScalding
  )

  lazy val summingbirdExample = module("example").settings(
    libraryDependencies ++= Seq(
      "log4j" % "log4j" % "1.2.16",
      "org.slf4j" % "slf4j-log4j12" % slf4jVersion,
      "storm" % "storm" % "0.9.0-wip15" exclude("org.slf4j", "log4j-over-slf4j") exclude("ch.qos.logback", "logback-classic"),
      "com.twitter" %% "bijection-netty" % bijectionVersion,
      "com.twitter" %% "tormenta-twitter" % tormentaVersion,
      "com.twitter" %% "storehaus-memcache" % storehausVersion
    )
  ).dependsOn(summingbirdCore, summingbirdStorm)
}<|MERGE_RESOLUTION|>--- conflicted
+++ resolved
@@ -125,17 +125,10 @@
   )
 
   val dfsDatastoresVersion = "1.3.4"
-<<<<<<< HEAD
-  val bijectionVersion = "0.6.0"
-  val algebirdVersion = "0.4.0"
-  val scaldingVersion = "0.9.0rc4"
-  val storehausVersion = "0.8.0"
-=======
   val bijectionVersion = "0.6.2"
   val algebirdVersion = "0.5.0"
   val scaldingVersion = "0.9.0rc15"
   val storehausVersion = "0.9.0rc2"
->>>>>>> d85bb24e
   val utilVersion = "6.3.8"
   val chillVersion = "0.3.6"
   val tormentaVersion = "0.7.0"
