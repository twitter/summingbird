--- conflicted
+++ resolved
@@ -11,19 +11,12 @@
 
 def isScala210x(scalaVersion: String) = scalaBinaryVersion(scalaVersion) == "2.10"
 
-<<<<<<< HEAD
+def sequentialExecution: Boolean =
+  Option(System.getProperty("sequentialExecution")).map(_.toBoolean).getOrElse(false)
+
 val algebirdVersion = "0.13.0"
 val bijectionVersion = "0.9.5"
 val chillVersion = "0.8.4"
-=======
-def sequentialExecution: Boolean =
-  Option(System.getProperty("sequentialExecution")).map(_.toBoolean).getOrElse(false)
-
-val algebirdVersion = "0.12.0"
-val bijectionVersion = "0.9.1"
-val chillVersion = "0.8.3"
-val commonsHttpClientVersion = "3.1"
->>>>>>> 8d61c696
 val commonsLangVersion = "2.6"
 val hadoopVersion = "1.2.1"
 val junitVersion = "4.11"
