/*
Copyright 2013 Twitter, Inc.

Licensed under the Apache License, Version 2.0 (the "License");
you may not use this file except in compliance with the License.
You may obtain a copy of the License at

http://www.apache.org/licenses/LICENSE-2.0

Unless required by applicable law or agreed to in writing, software
distributed under the License is distributed on an "AS IS" BASIS,
WITHOUT WARRANTIES OR CONDITIONS OF ANY KIND, either express or implied.
See the License for the specific language governing permissions and
limitations under the License.
*/

package com.twitter.summingbird.store

import com.twitter.algebird.Semigroup
import com.twitter.storehaus.{ FutureCollector, FutureOps, ReadableStore }
import com.twitter.summingbird.batch.{ BatchID, Batcher }
import com.twitter.util.Future

/**
 * Summingbird ClientStore -- merges offline and online.
 *
 * @author Oscar Boykin
 * @author Sam Ritchie
 * @author Ashu Singhal
 */

object ClientStore {
<<<<<<< HEAD
  def apply[K, V](onlineStore: ReadableStore[(K, BatchID), V], batchesToKeep: Int)(implicit batcher: Batcher, monoid: Semigroup[V]): ClientStore[K, V] =
=======
  def apply[K, V](onlineStore: ReadableStore[(K, BatchID), V], batchesToKeep: Int)(implicit batcher: Batcher, semigroup: Semigroup[V]): ClientStore[K, V] =
>>>>>>> ebf4ced7
    apply(ReadableStore.empty, onlineStore, batchesToKeep)

  // If no online store exists, supply an empty store and instruct the
  // client to keep a single batch.
<<<<<<< HEAD
  def apply[K, V](offlineStore: ReadableStore[K, (BatchID, V)])(implicit batcher: Batcher, monoid: Semigroup[V]): ClientStore[K, V] =
=======
  def apply[K, V](offlineStore: ReadableStore[K, (BatchID, V)])(implicit batcher: Batcher, semigroup: Semigroup[V]): ClientStore[K, V] =
>>>>>>> ebf4ced7
    apply(offlineStore, ReadableStore.empty, 1)

  def defaultOnlineKeyFilter[K] = (k: K) => true

  def apply[K, V](
    offlineStore: ReadableStore[K, (BatchID, V)],
    onlineStore: ReadableStore[(K, BatchID), V],
<<<<<<< HEAD
    batchesToKeep: Int)(implicit batcher: Batcher, monoid: Semigroup[V]): ClientStore[K, V] =
=======
    batchesToKeep: Int)(implicit batcher: Batcher, semigroup: Semigroup[V]): ClientStore[K, V] =
>>>>>>> ebf4ced7
    new ClientStore[K, V](offlineStore, onlineStore,
      batcher, batchesToKeep, defaultOnlineKeyFilter[K], FutureCollector.bestEffort)

  def apply[K, V](
    offlineStore: ReadableStore[K, (BatchID, V)],
    onlineStore: ReadableStore[(K, BatchID), V],
    batchesToKeep: Int,
<<<<<<< HEAD
    onlineKeyFilter: K => Boolean)(implicit batcher: Batcher, monoid: Semigroup[V]): ClientStore[K, V] =
=======
    onlineKeyFilter: K => Boolean)(implicit batcher: Batcher, semigroup: Semigroup[V]): ClientStore[K, V] =
>>>>>>> ebf4ced7
    new ClientStore[K, V](offlineStore, onlineStore,
      batcher, batchesToKeep, onlineKeyFilter, FutureCollector.bestEffort)

  def apply[K, V](
    offlineStore: ReadableStore[K, (BatchID, V)],
    onlineStore: ReadableStore[(K, BatchID), V],
    batchesToKeep: Int,
    onlineKeyFilter: K => Boolean,
<<<<<<< HEAD
    collector: FutureCollector[(K, Iterable[BatchID])])(implicit batcher: Batcher, monoid: Semigroup[V]): ClientStore[K, V] =
=======
    collector: FutureCollector[(K, Iterable[BatchID])])(implicit batcher: Batcher, semigroup: Semigroup[V]): ClientStore[K, V] =
>>>>>>> ebf4ced7
    new ClientStore[K, V](offlineStore, onlineStore, batcher, batchesToKeep, onlineKeyFilter, collector)
}

/**
 * The multiGet uses the "for" syntax internally to chain a bunch of computations
 * from T => Future[U].
 *
 * At a high level, the computation performed by the multiGet is the following:
 *
 *
 * - Look up the set of requested keys in the offlineStore. The
 *   offlineStore holds K -> (BatchID, V).
 *
 * - For each key, use the returned BatchID and the current BatchID
 *   (calculated by the batcher) to generate a sequence of BatchIDs
 *   that the onlineStore is holding. The onlineStore holds (K,
 *   BatchID) -> V, so a join between this BatchID sequence and the
 *   K provides a keyset to use for a multiGet to the onlineStore.
 *
 * - Perform this multiGet to the online store.
 *
 * - PIVOT the BatchIDs out of the online store's key into a
 *   sequence in the value -- then a monoid merge with the offline
 *   store will append the offline value onto the beginning of the
 *   sequence of (BatchID, V).
 *
 * - Finally, reduce this list by monoid-merging together all
 *   (BatchID, V) pairs. If any BatchID is missing from the sequence
 *   (if there are any holes, for example), that particular merged
 *   value's computation in the result will miss the contributions
 *   due to those BatchID's.
 *
 * - Drop the final BatchID off of all successfully aggregated
 *   values (since this BatchID will be the current batch in all
 *   successful cases).
 *
 * The onlineKeyFilter allows only a subset of the keys to be
 * fetched from the realtime layer.  This is a useful optimization
 * in, for example, time series data, where many of the keys that
 * are fetched are historical and therefore only need to be fetched
 * from batch.
 *
 * TODO (https://github.com/twitter/summingbird/issues/72): This
 * filter needs to be generalized correctly, and is probably
 * incorrect at the level of just supplying a boolean function. For
 * example, in most cases a function K => T would help tie in
 * batching logic more easily.
 */
class ClientStore[K, V: Semigroup](
    offlineStore: ReadableStore[K, (BatchID, V)],
    onlineStore: ReadableStore[(K, BatchID), V],
    batcher: Batcher,
    batchesToKeep: Int,
    onlineKeyFilter: K => Boolean,
    collector: FutureCollector[(K, Iterable[BatchID])]) extends ReadableStore[K, V] {
  import MergeOperations._

  override def multiGet[K1 <: K](ks: Set[K1]): Map[K1, FOpt[V]] =
    multiGetBatch(batcher.currentBatch, ks)

  /*
   * This is a big hint that in fact this store should be a
   * ReadableStore[(K, BatchID), V]
   */
  def multiGetBatch[K1 <: K](batch: BatchID, ks: Set[K1]): Map[K1, FOpt[V]] = {
    val offlineResult: Map[K1, FOpt[(BatchID, V)]] = offlineStore.multiGet(ks)
    // For combining later we move the offline result batch id from being the exclusive upper bound
    // to the inclusive upper bound.
    val liftedOffline = decrementOfflineBatch(offlineResult)
    val possibleOnlineKeys = ks.filter(onlineKeyFilter)
    val m: Future[Map[K1, FOpt[V]]] = for {
      onlineKeys <- generateOnlineKeys(possibleOnlineKeys.toSeq, batch, batchesToKeep)(
        offlineResult.andThen(_.map { _.map { _._1 } })
      )(collector.asInstanceOf[FutureCollector[(K1, Iterable[BatchID])]])
      onlineResult: Map[(K1, BatchID), FOpt[V]] = onlineStore.multiGet(onlineKeys)
      liftedOnline: Map[K1, Future[Seq[Option[(BatchID, V)]]]] = pivotBatches(onlineResult)
    } yield dropBatches(mergeResults(liftedOffline, liftedOnline))
    FutureOps.liftFutureValues(ks, m)
  }
}<|MERGE_RESOLUTION|>--- conflicted
+++ resolved
@@ -30,20 +30,12 @@
  */
 
 object ClientStore {
-<<<<<<< HEAD
-  def apply[K, V](onlineStore: ReadableStore[(K, BatchID), V], batchesToKeep: Int)(implicit batcher: Batcher, monoid: Semigroup[V]): ClientStore[K, V] =
-=======
   def apply[K, V](onlineStore: ReadableStore[(K, BatchID), V], batchesToKeep: Int)(implicit batcher: Batcher, semigroup: Semigroup[V]): ClientStore[K, V] =
->>>>>>> ebf4ced7
     apply(ReadableStore.empty, onlineStore, batchesToKeep)
 
   // If no online store exists, supply an empty store and instruct the
   // client to keep a single batch.
-<<<<<<< HEAD
-  def apply[K, V](offlineStore: ReadableStore[K, (BatchID, V)])(implicit batcher: Batcher, monoid: Semigroup[V]): ClientStore[K, V] =
-=======
   def apply[K, V](offlineStore: ReadableStore[K, (BatchID, V)])(implicit batcher: Batcher, semigroup: Semigroup[V]): ClientStore[K, V] =
->>>>>>> ebf4ced7
     apply(offlineStore, ReadableStore.empty, 1)
 
   def defaultOnlineKeyFilter[K] = (k: K) => true
@@ -51,11 +43,7 @@
   def apply[K, V](
     offlineStore: ReadableStore[K, (BatchID, V)],
     onlineStore: ReadableStore[(K, BatchID), V],
-<<<<<<< HEAD
-    batchesToKeep: Int)(implicit batcher: Batcher, monoid: Semigroup[V]): ClientStore[K, V] =
-=======
     batchesToKeep: Int)(implicit batcher: Batcher, semigroup: Semigroup[V]): ClientStore[K, V] =
->>>>>>> ebf4ced7
     new ClientStore[K, V](offlineStore, onlineStore,
       batcher, batchesToKeep, defaultOnlineKeyFilter[K], FutureCollector.bestEffort)
 
@@ -63,11 +51,7 @@
     offlineStore: ReadableStore[K, (BatchID, V)],
     onlineStore: ReadableStore[(K, BatchID), V],
     batchesToKeep: Int,
-<<<<<<< HEAD
-    onlineKeyFilter: K => Boolean)(implicit batcher: Batcher, monoid: Semigroup[V]): ClientStore[K, V] =
-=======
     onlineKeyFilter: K => Boolean)(implicit batcher: Batcher, semigroup: Semigroup[V]): ClientStore[K, V] =
->>>>>>> ebf4ced7
     new ClientStore[K, V](offlineStore, onlineStore,
       batcher, batchesToKeep, onlineKeyFilter, FutureCollector.bestEffort)
 
@@ -76,11 +60,7 @@
     onlineStore: ReadableStore[(K, BatchID), V],
     batchesToKeep: Int,
     onlineKeyFilter: K => Boolean,
-<<<<<<< HEAD
-    collector: FutureCollector[(K, Iterable[BatchID])])(implicit batcher: Batcher, monoid: Semigroup[V]): ClientStore[K, V] =
-=======
     collector: FutureCollector[(K, Iterable[BatchID])])(implicit batcher: Batcher, semigroup: Semigroup[V]): ClientStore[K, V] =
->>>>>>> ebf4ced7
     new ClientStore[K, V](offlineStore, onlineStore, batcher, batchesToKeep, onlineKeyFilter, collector)
 }
 
